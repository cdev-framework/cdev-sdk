import ast
import os
import symtable
import math

from sortedcontainers import SortedList


class parsed_function():
    """
        This class represents the information for a parsed function. It mostly is used to house a function that can keep track of the line numbers.
    """
    # A sorted list of (int,int) that represents lines that need to be parsed out of the file for this function
    needed_line_numbers = []

    # str: name of function
    name = ""

    def __init__(self, name):
        self.name = name
        self.needed_line_numbers = []

    def __eq__(self):
        return self.name == self.name

        self.needed_line_numbers = SortedList()


    def add_line_numbers(self, line_no):
<<<<<<< HEAD
        # Use a sorted list
        self.needed_line_numbers.add(line_no)
=======
        print(f"{self.name}->>> {self.needed_line_numbers}")
        self.needed_line_numbers.append(line_no)
>>>>>>> 23343b46

    def get_line_numbers(self):
        return self.needed_line_numbers
    
        
class global_statement():
    """
        This class represents the extra information for the global statements of a file. A global statement are the first children in the 
        ast for a file. 
    """

    # Tuple that represents the line numbers the statement spans
    line_no = []

    # File information object for the source file
    src_file_info = ""

    # symbols
    used_symbols = ""

    # symbol table 
    symbol_table = ""

    # boolean that states if this global statement is a function
    is_function = False

    # ast node for this global statement
    node = None

    # hash
    hashed = 0

    def __init__(self, file_info_obj, node, line_no):
        self.src_file_info = file_info_obj

        self.line_no = line_no

        self.create_symbol_table()

        self.node = node

        for i in range(self.line_no[0], self.line_no[1]):
            self.hashed = self.hashed + i

    def __hash__(self):
        return self.hashed

    def __eq__(self, other):
        return self.hashed == other.hashed

    def __repr__(self):
        return f"<statement at {self.line_no[0]} thru {self.line_no[1]}>"


    def create_symbol_table(self):
        tmp_src_code = self.src_file_info.get_lines_of_source_code(self.line_no[0], self.line_no[1])

        tmp_symbol_table = symtable.symtable(tmp_src_code, self.src_file_info.file_location, 'exec')

        self.symbol_table = tmp_symbol_table   


        # if the symbol table is a function then it will appear as a single symbol that is a namespace 
        if len(tmp_symbol_table.get_symbols()) == 1:
            single_symbol = tmp_symbol_table.get_symbols()[0]
            if single_symbol.is_namespace():
                if isinstance(single_symbol.get_namespaces()[0], symtable.Function):
                    self.symbol_table = single_symbol.get_namespaces()[0]
                    self.is_function = True

                    self.src_file_info.add_global_function(single_symbol.get_name(), self)
                
    def get_symbol_table(self):
        return self.symbol_table

    def get_is_function(self):
        return self.function

    def get_line_no(self):
        return self.line_no



class file_information():
    """
        This class represents a file that needs to have functions parsed out of it. 
    """

    # Dict<name,symbol_information_obj> 
    parsed_functions = {}

    # Path to the file
    file_location = ""

    # Source code
    src_code = []

    # list[global_statements]
    top_level_statements = []

    # symbol table for the file
    symbol_table = ""

    # abstract syntax tree for the file
    ast = ""

    # dict<str, list(statement)>: dictionary from string name of symbol to global statement
    symbol_to_statement = {}

    # dict<statement, list(str)>: fuction from statement to symbols
    statement_to_symbol = {}

    # dict<str, global_statement>: function name to its global statement
    global_functions = {}

    parsed_functions = []

    # init method or constructor   
    def __init__(self, location):  
        if not os.path.isfile(location):
            raise FileNotFoundError(
                f"parser_utils: could not find file at -> {location}")

        self.file_location = location  

        with open(location, 'r') as fh:
            self.src_code = fh.readlines()

        try:
            self.symbol_table = symtable.symtable("".join(self.src_code), location, 'exec')
        except SyntaxError as e:
            print(e)

        try:
            self.ast = ast.parse("".join(self.src_code))
        except Exception as e:
            print(e)

    def get_source_code(self):
        return "".join(self.src_code)

    def get_lines_of_source_code(self, start_line, end_line):
        return "".join(self.src_code[(start_line-1):(end_line)])

    def get_symbol_table(self):
        return self.symbol_table

    def get_ast(self):
        return self.ast

    def add_global_statement(self, global_statement):
        self.top_level_statements.append(global_statement)

    def get_global_statements(self):
        return self.top_level_statements

    def get_file_length(self):
        return len(self.src_code)
        
    def add_global_function(self, name, global_obj):
        self.global_functions[name] = global_obj

    def add_parsed_functions(self, func):
        self.parsed_functions.append(func)<|MERGE_RESOLUTION|>--- conflicted
+++ resolved
@@ -18,22 +18,14 @@
 
     def __init__(self, name):
         self.name = name
-        self.needed_line_numbers = []
+        self.needed_line_numbers = SortedList()
 
     def __eq__(self):
         return self.name == self.name
 
-        self.needed_line_numbers = SortedList()
-
-
     def add_line_numbers(self, line_no):
-<<<<<<< HEAD
         # Use a sorted list
         self.needed_line_numbers.add(line_no)
-=======
-        print(f"{self.name}->>> {self.needed_line_numbers}")
-        self.needed_line_numbers.append(line_no)
->>>>>>> 23343b46
 
     def get_line_numbers(self):
         return self.needed_line_numbers
@@ -66,6 +58,9 @@
     # hash
     hashed = 0
 
+    # function name is a func
+    func_name = ""
+
     def __init__(self, file_info_obj, node, line_no):
         self.src_file_info = file_info_obj
 
@@ -75,8 +70,11 @@
 
         self.node = node
 
-        for i in range(self.line_no[0], self.line_no[1]):
+        self.hashed = 0
+
+        for i in range(self.line_no[0], self.line_no[1]+2):
             self.hashed = self.hashed + i
+
 
     def __hash__(self):
         return self.hashed
@@ -103,11 +101,18 @@
                 if isinstance(single_symbol.get_namespaces()[0], symtable.Function):
                     self.symbol_table = single_symbol.get_namespaces()[0]
                     self.is_function = True
+                    self.func_name = single_symbol.get_name()
 
                     self.src_file_info.add_global_function(single_symbol.get_name(), self)
                 
     def get_symbol_table(self):
         return self.symbol_table
+
+    def get_symbols(self):
+        return self.symbol_table.get_symbols()
+        
+    def get_function_name(self):
+        return self.func_name
 
     def get_is_function(self):
         return self.function
