import os
from pydantic import DirectoryPath
from pydantic.types import FilePath
from sortedcontainers.sortedlist import SortedKeyList
import sys
from typing import Dict, List, Set, Tuple, Union
from functools import partial

from core.constructs.resource import (
    Resource,
    ResourceModel,
    ResourceReferenceModel,
    Resource_Reference,
)
from core.constructs.workspace import Workspace

from core.default.resources.simple.xlambda import (
    DependencyLayer,
    DeployedLayer,
    SimpleFunction,
<<<<<<< HEAD
=======
    SimpleFunctionConfiguration,
>>>>>>> 30e276d8
    dependency_layer_model,
    simple_function_model,
)

from core.utils import module_loader, paths
from core.utils.logger import log

from serverless_parser import parser as serverless_parser

import pkg_resources

from core.utils.fs_manager import (
    package_manager,
    handler_optimizer,
    package_optimizer,
    serverless_function_optimizer,
)


LAMBDA_LAYER_RUUID = "cdev::simple::lambda_layer"

COMPUTED_ENVIRONMENT_INFORMATION = None


def parse_folder(
    folder_path: DirectoryPath,
) -> Tuple[List[ResourceModel], List[ResourceReferenceModel]]:
    """Search through the given folder looking for resource and references in Python files.

    Args:
        folder_path (DirectoryPath): The directory to parse

    Returns:
        Tuple[
            List[ResourceModel],
            List[ResourceReferenceModel]
        ]

    Specifically, it loads all available python files and uses the loaded module to determine
    the resources defined in the files. Any resource or reference defined in the global
    context of the file will be detected.

    Most resources are passed back as is, but there are optimizations performed on the `simple functions`.
    Namely, Serverless functions are parsed to optimized the actual deployed artifact using the
    cparser library and then have their dependencies managed also.
    """
    if not os.path.isdir(folder_path):
        raise Exception

    log.debug("Finding resources in folder %s", folder_path)

    python_files = [
        f
        for f in os.listdir(folder_path)
        if os.path.isfile(os.path.join(folder_path, f)) and f[-3:] == ".py"
    ]

    # [{<resource>}]
    resources_rv = SortedKeyList(key=lambda x: x.hash)
    references_rv = SortedKeyList(key=lambda x: x.hash)

    for pf in python_files:
        found_resources, found_references = _find_resources_information_from_file(
            os.path.join(folder_path, pf)
        )

        if found_resources:
            resources_rv.update(found_resources)

        if found_references:
            references_rv.update(found_references)

    # Any duplicate layers can be removed
    cleaned_resources_rv = _deduplicate_resources_list(resources_rv)

    return cleaned_resources_rv, references_rv


def _deduplicate_resources_list(resources: List[Resource]) -> List[Resource]:
    """Remove duplicated layer resources

    Args:
        resources (List[Resource]): Sorted List of resources by x.hash

    Returns:
        resource (List[Resources]): List with duplicate resources removed

    Since multiple functions can produce the same Layer resource by referencing the same
    3rd party resource, we need to deduplicate the layers from the list.
    """
    remove_indexes = set()
    for i in range(len(resources)):

        if i + 1 >= len(resources):
            break

        if (
            (resources[i].hash == resources[i + 1].hash)
            and (resources[i].ruuid == resources[i + 1].ruuid)
            and (resources[i].name == resources[i + 1].name)
        ):
            remove_indexes.add(i)

    return [x for i, x in enumerate(resources) if not i in remove_indexes]


def _get_module_name_from_path(fp: FilePath):
    """Convert a full file path of a python path into a importable module name

    Args:
        fp (FilePath): path to file

    Returns:
        str: The importable python module name


    All module names will end up being relative to the workspace path. Note that this means
    the `Workspace` base path should be on the `Python Path`. This usually happens by default
    because the `Workspace` starts from the cwd.
    """
    relative_to_project_path = paths.get_relative_to_workspace_path(fp)

    relative_to_project_path_parts = relative_to_project_path.split("/")

    # If the last part of the file is __init__.pt then python will import it when the
    # rest of the path is given without the last part
    if relative_to_project_path_parts[-1] == "__init__.py":
        relative_to_project_path_parts.pop()
    else:
        # remove the .py part of the file name
        relative_to_project_path_parts[-1] = relative_to_project_path_parts[-1][:-3]

    # join the parts back with '.' to create the valid python module name
    full_module_path_from_project = ".".join(relative_to_project_path_parts)

    return full_module_path_from_project


def _find_resources_information_from_file(
    fp: FilePath,
) -> Tuple[List[ResourceModel], List[ResourceReferenceModel]]:
    """Load a file and find top level objects that are Resources or References

    Args:
        fp (FilePath): path to python file

    Raises:
        Exception: [description]

    Returns:
        Tuple[List[ResourceModel], List[ResourceReferenceModel]]: Resources and References
    """
    # Input: filepath
    if not os.path.isfile(fp):
        raise Exception

    if not fp[-3:] == ".py":
        raise Exception

    mod_name = _get_module_name_from_path(fp)

    # When the python file is imported and executed all the Cdev resources are created
    mod = module_loader.import_module(mod_name)

    resource_rv = []
    reference_rv = []

    functions_to_parse: List[str] = []
    function_name_to_info: Dict[str, simple_function_model] = {}

    for i in dir(mod):
        obj = getattr(mod, i)

        if isinstance(obj, Resource):
            # Find all the Resources in the module and render them

            if isinstance(obj, SimpleFunction):
                # Functions are a special case as they will go through the parser and the output
                # of that will be the returned resource
                functions_to_parse.append(obj.configuration.handler)
                function_name_to_info[obj.configuration.handler] = obj

            else:
                resource_rv.append(obj.render())

        elif isinstance(obj, Resource_Reference):
            reference_rv.append(obj.render())

    if functions_to_parse:
        log.debug("Parsing functions (%s) from %s", functions_to_parse, fp)
        parsed_function_info, parsed_dependency_info = _parse_serverless_functions(
            fp, functions_to_parse, handler_name_to_info=function_name_to_info
        )

        resource_rv.extend(parsed_function_info)
        resource_rv.extend(parsed_dependency_info)

    return resource_rv, reference_rv


def _parse_serverless_functions(
    filepath: FilePath,
    functions_names_to_parse: List[str],
    handler_name_to_info: Dict[str, SimpleFunction],
    manual_includes: Dict = {},
    global_includes: List = [],
) -> Tuple[List[simple_function_model], List[dependency_layer_model]]:
    """Parse a given set of function names from a given file

    Args:
        filepath (FilePath): The original file
        functions_names_to_parse (List[str]): functions to parse
        handler_name_to_info (Dict[str, SimpleFunction]): dict of additional information
        manual_includes (Dict, optional): Dict of information about extra lines to include. Defaults to {}.
        global_includes (List, optional): List of global lines to include. Defaults to [].

    Returns:
        Tuple[
            List[simple_function_model],
            List[DependencyLayer]
        ]: Functions and Dependencies parsed

    Use the `serverless_parser` library to get information about each desired function and its dependencies.
    Then use that information to create the needed archives for the functions and return the information as
    Resources.
    """
    full_file_path = paths.get_full_path_from_workspace_base(filepath)
    excludes = {"__pycache__"}
    aws_platform_exclude = {"boto3"}

    (
        std_lib,
        modules_name_to_location,
        pkg_module_dependency_info,
    ) = _load_environment_information()

    # Return Values
    rv_functions: List[SimpleFunction] = []
    rv_layers: List[DependencyLayer] = []

    # Base path that the all the archives will go
    base_archive_path = os.path.join(
        Workspace.instance().settings.INTERMEDIATE_FOLDER_LOCATION,
        Workspace.instance().get_resource_state_uuid(),
    )

    paths.create_path_from_workspace(base_archive_path)

    # Caches
    packaged_module_cache = package_optimizer.load_packaged_artifact_cache(
        Workspace.instance().settings.CACHE_DIRECTORY
    )
    optimal_modules_cache = package_optimizer.load_optimal_modules_cache(
        Workspace.instance().settings.CACHE_DIRECTORY
    )

    # Get all the info about a set of functions from the original file
    parsed_file_info = serverless_parser.parse_functions_from_file(
        full_file_path,
        include_functions=functions_names_to_parse,
        remove_top_annotation=True,
    )

    mod_creator = partial(
        package_manager.create_all_module_info,
        start_location=full_file_path,
        standard_library=std_lib,
        pkg_dependencies_data=pkg_module_dependency_info,
        pkg_locations=modules_name_to_location,
    )

    for parsed_function in parsed_file_info.parsed_functions:

        previous_info = handler_name_to_info.get(parsed_function.name)

        flattened_needed_lines = _compress_lines(parsed_function.needed_line_numbers)

        # First handle getting all the module information for this function
<<<<<<< HEAD

=======
>>>>>>> 30e276d8
        handler_packager = partial(
            handler_optimizer.create_optimized_handler_artifact,
            base_packaging_path=os.getcwd(),
            intermediate_path=base_archive_path,
            needed_lines=flattened_needed_lines,
            suffix=f"_{previous_info.name}",
            excludes=excludes,
        )

        packaged_module_packager = partial(
            package_optimizer.create_packaged_module_artifacts,
            pkged_module_dependencies_data=pkg_module_dependency_info,
            base_output_directory=base_archive_path,
            platform_filter=aws_platform_exclude,
            exclude_subdirectories=excludes,
            packaged_artifact_cache=packaged_module_cache,
            optimal_module_cache=optimal_modules_cache,
        )

        new_handler = _create_new_handler(full_file_path, parsed_function.name)
        needed_python_init_files = _create_init_files(full_file_path)

        (
            source_artifact_path,
            source_hash,
            dependencies_info,
        ) = serverless_function_optimizer.create_optimized_serverless_function_artifacts(
            original_file_location=full_file_path,
            imported_modules=parsed_function.imported_packages,
            module_creator=mod_creator,
            handler_packager=handler_packager,
            packaged_module_optimizer=packaged_module_packager,
<<<<<<< HEAD
            additional_handler_files_directories=[],
=======
            additional_handler_files_directories=needed_python_init_files,
>>>>>>> 30e276d8
        )

        dependencies_resources = [
            _create_layer(
                _create_layer_name_from_artifact_path(absolute_archive_path),
                paths.get_relative_to_workspace_path(absolute_archive_path),
                archive_hash,
            )
            for absolute_archive_path, archive_hash in dependencies_info
        ]

<<<<<<< HEAD
        function_resource = _create_new_function(
=======
        function_resource = _create_new_function_resource(
>>>>>>> 30e276d8
            previous_info,
            paths.get_relative_to_workspace_path(source_artifact_path),
            source_hash,
            dependencies_resources,
<<<<<<< HEAD
=======
            new_handler,
>>>>>>> 30e276d8
        )

        rv_functions.append(function_resource)
        rv_layers.extend(dependencies_resources)

    # dump cache
    packaged_module_cache.dump_to_file()
    optimal_modules_cache.dump_to_file()

    return [x.render() for x in rv_functions], [x.render() for x in rv_layers]


<<<<<<< HEAD
=======
def _create_new_handler(original_file_location: FilePath, function_name: str) -> str:
    """Given a file location and function name, create the new handler path for the function

    Args:
        original_file_location (FilePath): original location
        function_name (str): function name

    Returns:
        str: handler
    """

    relative_to_ws_path = paths.get_relative_to_workspace_path(original_file_location)
    base_python_module_path = relative_to_ws_path[:-3].replace("/", ".")

    final_module_path = base_python_module_path + "." + function_name

    return final_module_path


def _create_init_files(original_file_location: FilePath) -> List[str]:
    """Given the original file location of a handler, create the artifact paths for all the __init__.py files that
    make the handle a valid python modules

    Args:
        original_file_location (str): original file path

    Returns:
        List[str]: all __init__.py files needed
    """

    relative_to_ws_path_paths = paths.get_relative_to_workspace_path(
        original_file_location
    ).split("/")[:-1]

    base_path = paths.get_workspace_path()
    rv = []
    for path in relative_to_ws_path_paths:
        rv.append(os.path.join(base_path, path, "__init__.py"))
        base_path = os.path.join(base_path, path)

    return rv


>>>>>>> 30e276d8
def _load_environment_information() -> Tuple[
    Set[str], Dict[str, Tuple[FilePath, str]], Dict[str, Set[str]]
]:
    """Load information about the current packages and std library available in the environment

    Returns:
        Tuple[Set[str], Dict[str, Tuple[FilePath, str]], Dict[str, Set[str]]]: std_lib, modules_name_to_location, pkg_module_dependency_info
    """
    global COMPUTED_ENVIRONMENT_INFORMATION

    if COMPUTED_ENVIRONMENT_INFORMATION:
        return COMPUTED_ENVIRONMENT_INFORMATION

    std_lib = package_manager.get_standard_library_modules()
    modules_name_to_location = package_manager.get_packaged_modules_name_location_tag(
        pkg_resources.working_set
    )
    pkg_module_dependency_info = package_manager.create_packaged_module_dependencies(
        pkg_resources.working_set
    )

    COMPUTED_ENVIRONMENT_INFORMATION = (
        std_lib,
        modules_name_to_location,
        pkg_module_dependency_info,
    )
    return COMPUTED_ENVIRONMENT_INFORMATION


def _create_layer_name_from_artifact_path(artifact_path: FilePath) -> str:
<<<<<<< HEAD
=======
    """Given a layer artifact, generate a unique name for the resource

    Args:
        artifact_path (FilePath)

    Returns:
        str: layer name
    """
>>>>>>> 30e276d8
    return str(artifact_path).split("/")[-1][:-4]


def _create_layer(
    name: str, artifact_path: FilePath, artifact_hash: str
) -> DependencyLayer:
<<<<<<< HEAD
=======
    """Wrap the given information into a Dependency Layer Resource

    Args:
        name (str): Name of the resource
        artifact_path (FilePath): Path to the artifact
        artifact_hash (str): hash of the artifact

    Returns:
        DependencyLayer
    """
>>>>>>> 30e276d8
    return DependencyLayer(
        cdev_name=name, artifact_path=artifact_path, artifact_hash=artifact_hash
    )


<<<<<<< HEAD
def _create_new_function(
=======
def _create_new_function_resource(
>>>>>>> 30e276d8
    previous_info: SimpleFunction,
    new_source_artifact: FilePath,
    new_source_hash: str,
    new_dependencies: List[Union[DeployedLayer, DependencyLayer]],
<<<<<<< HEAD
) -> SimpleFunction:
=======
    new_handler: str,
) -> SimpleFunction:
    """Given a Serverless function, return an updated SimpleFunction that has the updated values

    Args:
        previous_info (SimpleFunction): previous Serverless Function
        new_source_artifact (FilePath): new artifact path
        new_source_hash (str): new source code hash
        new_dependencies (List[Union[DeployedLayer, DependencyLayer]]): list of new dependencies
        new_handler (str): new handler

    Returns:
        SimpleFunction: updated Serverless Function
    """
>>>>>>> 30e276d8
    return SimpleFunction(
        cdev_name=previous_info.name,
        filepath=new_source_artifact,
        events=previous_info.events,
<<<<<<< HEAD
        configuration=previous_info.configuration,
=======
        configuration=_create_new_configuration(
            previous_info.configuration, new_handler
        ),
>>>>>>> 30e276d8
        function_permissions=previous_info.granted_permissions,
        external_dependencies=new_dependencies,
        src_code_hash=new_source_hash,
        nonce=previous_info.nonce,
        preserve_function=previous_info._preserved_function,
        platform=previous_info.platform,
    )


<<<<<<< HEAD
def _compress_lines(original_lines):
    # Takes input SORTED([(l1,l2), (l3,l4), ...])
    # returns [l1,...,l2,l3,...,l4]
=======
def _create_new_configuration(
    previous_configuration: SimpleFunctionConfiguration, new_handler: str
) -> SimpleFunctionConfiguration:
    """Given a serverless function configuration, return an updated configuration with the new handler value

    Args:
        previous_configuration (SimpleFunctionConfiguration): previous configuration
        new_handler (str): new handler value

    Returns:
        SimpleFunctionConfiguration: updated configuration
    """
    return SimpleFunctionConfiguration(
        handler=new_handler,
        memory_size=previous_configuration.memory_size,
        timeout=previous_configuration.timeout,
        storage=previous_configuration.storage,
        description=previous_configuration.description,
        environment_variables=previous_configuration.environment_variables,
    )


def _compress_lines(original_lines: List[Tuple[int, int]]) -> List[int]:
    """Given a list of tuple of line ranges, compress the tuples into a single list explicitly containing all line numbers

    Args:
        original_lines (List[Tuple[int,int]]): line ranges

    Returns:
        List[int]: all line numbers
    """
>>>>>>> 30e276d8
    rv = []

    for pair in original_lines:
        for i in range(pair[0], pair[1] + 1):
            if rv and rv[-1] == i:
<<<<<<< HEAD
                # if the last element already equals the current value continue... helps eleminate touching boundaries
=======
                # if the last element already equals the current value continue... eliminates touching boundaries
>>>>>>> 30e276d8
                continue

            rv.append(i)

        if sys.version_info > (3, 8):
            rv.append(-1)

    return rv<|MERGE_RESOLUTION|>--- conflicted
+++ resolved
@@ -18,10 +18,7 @@
     DependencyLayer,
     DeployedLayer,
     SimpleFunction,
-<<<<<<< HEAD
-=======
     SimpleFunctionConfiguration,
->>>>>>> 30e276d8
     dependency_layer_model,
     simple_function_model,
 )
@@ -300,10 +297,6 @@
         flattened_needed_lines = _compress_lines(parsed_function.needed_line_numbers)
 
         # First handle getting all the module information for this function
-<<<<<<< HEAD
-
-=======
->>>>>>> 30e276d8
         handler_packager = partial(
             handler_optimizer.create_optimized_handler_artifact,
             base_packaging_path=os.getcwd(),
@@ -336,11 +329,7 @@
             module_creator=mod_creator,
             handler_packager=handler_packager,
             packaged_module_optimizer=packaged_module_packager,
-<<<<<<< HEAD
-            additional_handler_files_directories=[],
-=======
             additional_handler_files_directories=needed_python_init_files,
->>>>>>> 30e276d8
         )
 
         dependencies_resources = [
@@ -352,19 +341,12 @@
             for absolute_archive_path, archive_hash in dependencies_info
         ]
 
-<<<<<<< HEAD
-        function_resource = _create_new_function(
-=======
         function_resource = _create_new_function_resource(
->>>>>>> 30e276d8
             previous_info,
             paths.get_relative_to_workspace_path(source_artifact_path),
             source_hash,
             dependencies_resources,
-<<<<<<< HEAD
-=======
             new_handler,
->>>>>>> 30e276d8
         )
 
         rv_functions.append(function_resource)
@@ -377,8 +359,6 @@
     return [x.render() for x in rv_functions], [x.render() for x in rv_layers]
 
 
-<<<<<<< HEAD
-=======
 def _create_new_handler(original_file_location: FilePath, function_name: str) -> str:
     """Given a file location and function name, create the new handler path for the function
 
@@ -422,7 +402,6 @@
     return rv
 
 
->>>>>>> 30e276d8
 def _load_environment_information() -> Tuple[
     Set[str], Dict[str, Tuple[FilePath, str]], Dict[str, Set[str]]
 ]:
@@ -453,8 +432,6 @@
 
 
 def _create_layer_name_from_artifact_path(artifact_path: FilePath) -> str:
-<<<<<<< HEAD
-=======
     """Given a layer artifact, generate a unique name for the resource
 
     Args:
@@ -463,15 +440,12 @@
     Returns:
         str: layer name
     """
->>>>>>> 30e276d8
     return str(artifact_path).split("/")[-1][:-4]
 
 
 def _create_layer(
     name: str, artifact_path: FilePath, artifact_hash: str
 ) -> DependencyLayer:
-<<<<<<< HEAD
-=======
     """Wrap the given information into a Dependency Layer Resource
 
     Args:
@@ -482,24 +456,16 @@
     Returns:
         DependencyLayer
     """
->>>>>>> 30e276d8
     return DependencyLayer(
         cdev_name=name, artifact_path=artifact_path, artifact_hash=artifact_hash
     )
 
 
-<<<<<<< HEAD
-def _create_new_function(
-=======
 def _create_new_function_resource(
->>>>>>> 30e276d8
     previous_info: SimpleFunction,
     new_source_artifact: FilePath,
     new_source_hash: str,
     new_dependencies: List[Union[DeployedLayer, DependencyLayer]],
-<<<<<<< HEAD
-) -> SimpleFunction:
-=======
     new_handler: str,
 ) -> SimpleFunction:
     """Given a Serverless function, return an updated SimpleFunction that has the updated values
@@ -514,18 +480,13 @@
     Returns:
         SimpleFunction: updated Serverless Function
     """
->>>>>>> 30e276d8
     return SimpleFunction(
         cdev_name=previous_info.name,
         filepath=new_source_artifact,
         events=previous_info.events,
-<<<<<<< HEAD
-        configuration=previous_info.configuration,
-=======
         configuration=_create_new_configuration(
             previous_info.configuration, new_handler
         ),
->>>>>>> 30e276d8
         function_permissions=previous_info.granted_permissions,
         external_dependencies=new_dependencies,
         src_code_hash=new_source_hash,
@@ -535,11 +496,6 @@
     )
 
 
-<<<<<<< HEAD
-def _compress_lines(original_lines):
-    # Takes input SORTED([(l1,l2), (l3,l4), ...])
-    # returns [l1,...,l2,l3,...,l4]
-=======
 def _create_new_configuration(
     previous_configuration: SimpleFunctionConfiguration, new_handler: str
 ) -> SimpleFunctionConfiguration:
@@ -571,17 +527,12 @@
     Returns:
         List[int]: all line numbers
     """
->>>>>>> 30e276d8
     rv = []
 
     for pair in original_lines:
         for i in range(pair[0], pair[1] + 1):
             if rv and rv[-1] == i:
-<<<<<<< HEAD
-                # if the last element already equals the current value continue... helps eleminate touching boundaries
-=======
                 # if the last element already equals the current value continue... eliminates touching boundaries
->>>>>>> 30e276d8
                 continue
 
             rv.append(i)
