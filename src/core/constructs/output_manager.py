--- conflicted
+++ resolved
@@ -21,62 +21,25 @@
     Resource_Reference_Difference,
 )
 
-<<<<<<< HEAD
-=======
 
 class OutputManager:
     def __init__(self, console: Console = None, progress: Progress = None) -> None:
 
-        if console:
-            self._console = console
-        else:
-            self._console = Console()
->>>>>>> 375fbdf0
-
-class OutputManager():
-    def __init__(self, console: Console = None, progress: Progress = None) -> None:
-
-<<<<<<< HEAD
         self._console = console or Console()
         self._progress = progress
 
     def print_header(self, resource_state_uuid: str) -> None:
-=======
-    def print_header(self, resource_state_uuid: str):
->>>>>>> 375fbdf0
         print(f"Resource State: {resource_state_uuid}")
         print("")
 
-<<<<<<< HEAD
     def print_local_state(self, rendered_components: List[ComponentModel]) -> None:
-=======
-    def print_local_state(self, rendered_components: List[ComponentModel]):
->>>>>>> 375fbdf0
-
         rendered_components.sort(key=lambda x: x.name)
 
         self._console.print(f"Current State:")
         for component in rendered_components:
             self._console.print(f"Component: [bold blue]{component.name}[/bold blue]")
-<<<<<<< HEAD
             self._print_component_resources(component)
             self._print_component_references(component)
-=======
-
-            if component.resources:
-                self._console.print(f"    Resources:")
-                for resource in component.resources:
-                    self._console.print(
-                        f"        [bold blue]{resource.name} ({resource.ruuid})[/bold blue]"
-                    )
-
-            if component.references:
-                self._console.print(f"    References:")
-                for reference in component.references:
-                    self._console.print(
-                        f"        [bold blue]From {reference.component_name} reference {reference.name} ({reference.ruuid})[/bold blue]"
-                    )
->>>>>>> 375fbdf0
 
         self._console.print("")
 
@@ -88,13 +51,6 @@
 
         self._console.print("")
 
-<<<<<<< HEAD
-    def print_state_differences(self, differences: Tuple[List[Component_Difference], List[Resource_Difference], List[Resource_Reference_Difference]]):
-
-        if any(differences) is False:
-            return
-
-=======
     def print_state_differences(
         self,
         differences: Tuple[
@@ -102,8 +58,11 @@
             List[Resource_Difference],
             List[Resource_Reference_Difference],
         ],
-    ):
->>>>>>> 375fbdf0
+    ) -> None:
+
+        if any(differences) is False:
+            return
+
         component_differences = differences[0]
         resource_differences = differences[1]
         reference_differences = differences[2]
@@ -111,90 +70,9 @@
         self._console.print(f"[bold white]Differences in State:[/bold white]")
 
         for component_diff in component_differences:
-<<<<<<< HEAD
             self._print_component_differences(component_diff)
             self._print_component_resource_differences(component_diff, resource_differences)
             self._print_component_reference_differences(component_diff, reference_differences)
-
-    def create_task(self, description: str, start: bool = True, total: int = 100, completed: int = 0, visible: bool = True, **fields: Any) -> 'OutputTask':
-        """Create a task for the progress object in this output manager. 
-=======
-            if component_diff.action_type == Component_Change_Type.UPDATE_NAME:
-                self._console.print(
-                    f"    [bold yellow]Update Name: [/bold yellow][bold blue]{component_diff.previous_name} to {component_diff.new_name} (component)[/bold blue]"
-                )
-                continue
-
-            elif component_diff.action_type == Component_Change_Type.UPDATE_IDENTITY:
-                self._console.print(
-                    f"    [bold yellow]Update Identity: [/bold yellow][bold blue]{component_diff.new_name} (component)[/bold blue]"
-                )
-
-            elif component_diff.action_type == Component_Change_Type.CREATE:
-                self._console.print(
-                    f"    [bold green]Create: [/bold green][bold blue]{component_diff.new_name} (component)[/bold blue]"
-                )
-
-            elif component_diff.action_type == Component_Change_Type.DELETE:
-                self._console.print(
-                    f"    [bold red]Delete: [/bold red] [bold blue]{component_diff.previous_name} (component)[/bold blue]"
-                )
-
-            resource_changes = [
-                x
-                for x in resource_differences
-                if x.component_name == component_diff.new_name
-                or x.component_name == component_diff.previous_name
-            ]
-
-            if resource_changes:
-                for resource_diff in resource_changes:
-                    if resource_diff.action_type == Resource_Change_Type.CREATE:
-                        self._console.print(
-                            f"        [bold green]Create:[/bold green][bold blue] {resource_diff.new_resource.name} ({resource_diff.new_resource.ruuid})[/bold blue]"
-                        )
-
-                    elif resource_diff.action_type == Resource_Change_Type.DELETE:
-                        self._console.print(
-                            f"        [bold red]Delete:[/bold red][bold blue] {resource_diff.previous_resource.name} ({resource_diff.previous_resource.ruuid})[/bold blue]"
-                        )
-
-                    elif (
-                        resource_diff.action_type
-                        == Resource_Change_Type.UPDATE_IDENTITY
-                    ):
-                        self._console.print(
-                            f"        [bold yellow]Update:[/bold yellow][bold blue] {resource_diff.new_resource.name} ({resource_diff.new_resource.ruuid})[/bold blue]"
-                        )
-
-                    elif resource_diff.action_type == Resource_Change_Type.UPDATE_NAME:
-                        self._console.print(
-                            f"        [bold yellow]Update Name:[/bold yellow][bold blue] from {resource_diff.previous_resource.name} to {resource_diff.new_resource.name} ({resource_diff.new_resource.ruuid})[/bold blue]"
-                        )
-
-            reference_changes = [
-                x
-                for x in reference_differences
-                if x.originating_component_name == component_diff.new_name
-            ]
-
-            if reference_changes:
-                for reference_diff in reference_changes:
-                    if (
-                        reference_diff.action_type
-                        == Resource_Reference_Change_Type.CREATE
-                    ):
-                        self._console.print(
-                            f"        [bold green]Create reference:[/bold green][bold blue] {reference_diff.resource_reference.name} ({reference_diff.resource_reference.ruuid}) from {reference_diff.originating_component_name}[/bold blue]"
-                        )
-
-                    elif (
-                        reference_diff.action_type
-                        == Resource_Reference_Change_Type.DELETE
-                    ):
-                        self._console.print(
-                            f"        [bold red]Delete reference:[/bold red][bold blue] {reference_diff.resource_reference.name} ({reference_diff.resource_reference.ruuid}) from {reference_diff.originating_component_name}[/bold blue]"
-                        )
 
     def create_task(
         self,
@@ -206,7 +84,6 @@
         **fields: Any,
     ) -> "OutputTask":
         """Create a task for the progress object in this output manager.
->>>>>>> 375fbdf0
 
         Raises:
             Exception: [description]
@@ -229,16 +106,13 @@
 
         return OutputTask(self, task_id)
 
-<<<<<<< HEAD
-    def create_output_description(self, node: Union[Resource_Difference, Resource_Reference_Difference, Component_Difference]) -> str:
-=======
     def create_output_description(
         self,
         node: Union[
             Resource_Difference, Resource_Reference_Difference, Component_Difference
         ],
     ) -> str:
->>>>>>> 375fbdf0
+
         if isinstance(node, Resource_Difference):
             if node.action_type == Resource_Change_Type.CREATE:
                 return f"[bold green]Creating:[/bold green][bold blue] {node.new_resource.name} ({node.new_resource.ruuid})[/bold blue]"
@@ -283,7 +157,9 @@
 
         self._console.print(f"    Resources:")
         for resource in component.resources:
-            self._console.print(f"        [bold blue]{resource.name} ({resource.ruuid})[/bold blue]")
+            self._console.print(
+                f"        [bold blue]{resource.name} ({resource.ruuid})[/bold blue]"
+            )
 
     def _print_component_references(self, component) -> None:
         if component.references is None or any(component.references):
@@ -291,48 +167,89 @@
 
         self._console.print(f"    References:")
         for reference in component.references:
-            self._console.print(f"        [bold blue]From {reference.component_name} reference {reference.name} ({reference.ruuid})[/bold blue]")
+            self._console.print(
+                f"        [bold blue]From {reference.component_name} reference {reference.name} ({reference.ruuid})[/bold blue]"
+            )
 
     def _print_component_differences(self, component_diff: Component_Difference) -> None:
         if component_diff.action_type == Component_Change_Type.UPDATE_NAME:
-            self._console.print(f"    [bold yellow]Update Name: [/bold yellow][bold blue]{component_diff.previous_name} to {component_diff.new_name} (component)[/bold blue]")
+            self._console.print(
+                f"    [bold yellow]Update Name: [/bold yellow][bold blue]{component_diff.previous_name} to {component_diff.new_name} (component)[/bold blue]"
+            )
             return
 
         if component_diff.action_type == Component_Change_Type.UPDATE_IDENTITY:
-            self._console.print(f"    [bold yellow]Update Identity: [/bold yellow][bold blue]{component_diff.new_name} (component)[/bold blue]")
+            self._console.print(
+                f"    [bold yellow]Update Identity: [/bold yellow][bold blue]{component_diff.new_name} (component)[/bold blue]"
+            )
             return
 
         if component_diff.action_type == Component_Change_Type.CREATE:
-            self._console.print(f"    [bold green]Create: [/bold green][bold blue]{component_diff.new_name} (component)[/bold blue]")
+            self._console.print(
+                f"    [bold green]Create: [/bold green][bold blue]{component_diff.new_name} (component)[/bold blue]"
+            )
             return
 
         if component_diff.action_type == Component_Change_Type.DELETE:
-            self._console.print(f"    [bold red]Delete: [/bold red] [bold blue]{component_diff.previous_name} (component)[/bold blue]")
+            self._console.print(
+                f"    [bold red]Delete: [/bold red] [bold blue]{component_diff.previous_name} (component)[/bold blue]"
+            )
+        return
 
     def _print_component_resource_differences(self, component_diff: Component_Difference, resource_differences: List[Resource_Difference]) -> None:
-        resource_changes = [x for x in resource_differences if x.component_name == component_diff.new_name or x.component_name == component_diff.previous_name ]
+        resource_changes = [
+            x
+            for x in resource_differences
+            if x.component_name == component_diff.new_name
+               or x.component_name == component_diff.previous_name
+        ]
+
         for resource_diff in resource_changes:
             if resource_diff.action_type == Resource_Change_Type.CREATE:
-                self._console.print(f"        [bold green]Create:[/bold green][bold blue] {resource_diff.new_resource.name} ({resource_diff.new_resource.ruuid})[/bold blue]")
+                self._console.print(
+                    f"        [bold green]Create:[/bold green][bold blue] {resource_diff.new_resource.name} ({resource_diff.new_resource.ruuid})[/bold blue]"
+                )
 
             elif resource_diff.action_type == Resource_Change_Type.DELETE:
-                self._console.print(f"        [bold red]Delete:[/bold red][bold blue] {resource_diff.previous_resource.name} ({resource_diff.previous_resource.ruuid})[/bold blue]")
-
-            elif resource_diff.action_type == Resource_Change_Type.UPDATE_IDENTITY:
-                self._console.print(f"        [bold yellow]Update:[/bold yellow][bold blue] {resource_diff.new_resource.name} ({resource_diff.new_resource.ruuid})[/bold blue]")
+                self._console.print(
+                    f"        [bold red]Delete:[/bold red][bold blue] {resource_diff.previous_resource.name} ({resource_diff.previous_resource.ruuid})[/bold blue]"
+                )
+
+            elif (
+                    resource_diff.action_type == Resource_Change_Type.UPDATE_IDENTITY
+                ):
+                self._console.print(
+                    f"        [bold yellow]Update:[/bold yellow][bold blue] {resource_diff.new_resource.name} ({resource_diff.new_resource.ruuid})[/bold blue]"
+                )
 
             elif resource_diff.action_type == Resource_Change_Type.UPDATE_NAME:
-                self._console.print(f"        [bold yellow]Update Name:[/bold yellow][bold blue] from {resource_diff.previous_resource.name} to {resource_diff.new_resource.name} ({resource_diff.new_resource.ruuid})[/bold blue]")
+                self._console.print(
+                    f"        [bold yellow]Update Name:[/bold yellow][bold blue] from {resource_diff.previous_resource.name} to {resource_diff.new_resource.name} ({resource_diff.new_resource.ruuid})[/bold blue]"
+                )
 
     def _print_component_reference_differences(self, component_diff: Component_Difference, reference_differences: List[Resource_Reference_Difference]) -> None:
-        reference_changes = [x for x in reference_differences if x.originating_component_name == component_diff.new_name]
+        reference_changes = [
+            x
+            for x in reference_differences
+            if x.originating_component_name == component_diff.new_name
+        ]
+
         for reference_diff in reference_changes:
-            if reference_diff.action_type == Resource_Reference_Change_Type.CREATE:
-                self._console.print(f"        [bold green]Create reference:[/bold green][bold blue] {reference_diff.resource_reference.name} ({reference_diff.resource_reference.ruuid}) from {reference_diff.originating_component_name}[/bold blue]")
-
-            elif reference_diff.action_type == Resource_Reference_Change_Type.DELETE:
-                self._console.print(f"        [bold red]Delete reference:[/bold red][bold blue] {reference_diff.resource_reference.name} ({reference_diff.resource_reference.ruuid}) from {reference_diff.originating_component_name}[/bold blue]")
-
+            if (
+                    reference_diff.action_type
+                    == Resource_Reference_Change_Type.CREATE
+            ):
+                self._console.print(
+                    f"        [bold green]Create reference:[/bold green][bold blue] {reference_diff.resource_reference.name} ({reference_diff.resource_reference.ruuid}) from {reference_diff.originating_component_name}[/bold blue]"
+                )
+
+            elif (
+                    reference_diff.action_type
+                    == Resource_Reference_Change_Type.DELETE
+            ):
+                self._console.print(
+                    f"        [bold red]Delete reference:[/bold red][bold blue] {reference_diff.resource_reference.name} ({reference_diff.resource_reference.ruuid}) from {reference_diff.originating_component_name}[/bold blue]"
+                )
 
 class OutputTask:
     """
@@ -345,11 +262,7 @@
         self._output_manager = output_manager
         self._task_id = task_id
 
-<<<<<<< HEAD
     def print(self, msg: str) -> None:
-=======
-    def print(self, msg: str):
->>>>>>> 375fbdf0
         """Print a message to the parent output context.
 
         Args:
@@ -357,11 +270,7 @@
         """
         self._output_manager._console.print(msg)
 
-<<<<<<< HEAD
     def print_error(self, msg: str) -> None:
-=======
-    def print_error(self, msg: str):
->>>>>>> 375fbdf0
         """
         Print a message as an error
 
@@ -370,13 +279,6 @@
         """
         self.print(f"[bold red]{msg}[/bold red]")
 
-<<<<<<< HEAD
-    def update(self, *args, total: float = None, completed: float = None, advance: None = None, description: str = None, visible: bool = None, refresh: bool = False, **fields: Any) -> None:
-        #self._output_manager._console.print(fields.get('comment'))
-        self._output_manager._progress.update(self._task_id, *args, total=total, completed=completed, advance=advance, description=description, visible=visible, refresh=refresh, **fields)
-
-    def start_task(self) -> None:
-=======
     def update(
         self,
         *args,
@@ -387,7 +289,7 @@
         visible: bool = None,
         refresh: bool = False,
         **fields: Any,
-    ):
+    ) -> None:
         # self._output_manager._console.print(fields.get('comment'))
         self._output_manager._progress.update(
             self._task_id,
@@ -401,6 +303,5 @@
             **fields,
         )
 
-    def start_task(self):
->>>>>>> 375fbdf0
+    def start_task(self) -> None:
         self._output_manager._progress.start_task(self._task_id)