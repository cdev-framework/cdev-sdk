--- conflicted
+++ resolved
@@ -3,12 +3,7 @@
 """
 import os
 
-from typing import Any, Optional
-from rich.logging import RichHandler
-
-from rich.traceback import install
-
-from typing import List, Set
+from typing import Optional, List
 
 from pydantic import (
     BaseModel,
@@ -56,6 +51,7 @@
         validate_assignment = True
         # extra = 'allow'
 
+
 def initialize_settings(info: Settings_Info) -> Settings:
     class_name = info.base_class.split(".")[-1]
     module_name = ".".join(info.base_class.split(".")[:-1])
@@ -74,10 +70,6 @@
 
     if info.user_setting_module:
         for settings_module in info.user_setting_module:
-<<<<<<< HEAD
-=======
-
->>>>>>> 375fbdf0
             module = import_module(settings_module)
 
             for setting in dir(module):
