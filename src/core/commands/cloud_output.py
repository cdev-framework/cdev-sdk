from ..constructs.workspace import Workspace
from ..constructs.output_manager import OutputManager

from core.utils.logger import log


def cloud_output_command_cli(args):
    config = args[0]
    # ANIBAL missing arguments here
    cloud_output_command(config)


def cloud_output_command(
    workspace: Workspace, output: OutputManager, cloud_output_id: str, only_value: bool
):
    log.debug("Executing Frontend")

<<<<<<< HEAD
    split_names = cloud_output_id.split('.')

    if len(split_names) != 4:
        raise Exception("Output not provided in correct structure. ex: <component>.<ruuid>.<cdev_name>.<output_key>")
=======
    split_names = cloud_output_id.split(".")

    if not len(split_names) == 4:
        raise Exception(
            "Output not provided in correct structure. ex: <component>.<ruuid>.<cdev_name>.<output_key>"
        )
>>>>>>> 375fbdf0

    component_name = split_names[0]
    resource_ruuid = f"cdev::simple::{split_names[1]}"
    resource_name = split_names[2]
    output_key = split_names[3]

    try:
        cloud_output = workspace.get_backend().get_cloud_output_by_name(
            workspace.get_resource_state_uuid(),
            component_name,
            resource_ruuid,
            resource_name,
        )
    except Exception as e:
        print(e)
        raise e

<<<<<<< HEAD
    if output_key not in cloud_output:
=======
    if not output_key in cloud_output:
>>>>>>> 375fbdf0
        raise Exception(f"Key {output_key} not in Cloud Output {cloud_output}")

    if not only_value:
        print(f"{output_key} -> {cloud_output.get(output_key)}")
    else:
        print(cloud_output.get(output_key))<|MERGE_RESOLUTION|>--- conflicted
+++ resolved
@@ -15,19 +15,12 @@
 ):
     log.debug("Executing Frontend")
 
-<<<<<<< HEAD
     split_names = cloud_output_id.split('.')
 
     if len(split_names) != 4:
-        raise Exception("Output not provided in correct structure. ex: <component>.<ruuid>.<cdev_name>.<output_key>")
-=======
-    split_names = cloud_output_id.split(".")
-
-    if not len(split_names) == 4:
         raise Exception(
             "Output not provided in correct structure. ex: <component>.<ruuid>.<cdev_name>.<output_key>"
         )
->>>>>>> 375fbdf0
 
     component_name = split_names[0]
     resource_ruuid = f"cdev::simple::{split_names[1]}"
@@ -45,11 +38,7 @@
         print(e)
         raise e
 
-<<<<<<< HEAD
     if output_key not in cloud_output:
-=======
-    if not output_key in cloud_output:
->>>>>>> 375fbdf0
         raise Exception(f"Key {output_key} not in Cloud Output {cloud_output}")
 
     if not only_value:
