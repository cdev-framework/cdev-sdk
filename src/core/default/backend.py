--- conflicted
+++ resolved
@@ -245,14 +245,10 @@
 
     def get_top_level_resource_states(self) -> List[Resource_State]:
         # Let any exception from loading a state pass up to caller
-<<<<<<< HEAD
-        rv = [self.get_resource_state(resource_id) for resource_id in self._central_state.top_level_states]
-=======
         rv = [
             self.get_resource_state(resource_id)
             for resource_id in self._central_state.top_level_states
         ]
->>>>>>> 1681bb87
         return rv
 
     # Components
@@ -303,15 +299,6 @@
             resource_state_uuid
         )
 
-<<<<<<< HEAD
-        deleteing_component = None
-        for component in resource_state.components:
-            if component.name == component_name:
-                deleteing_component = component
-                break
-
-        if not deleteing_component:
-=======
         deleting_component = None
         for component in resource_state.components:
             if component.name == component_name:
@@ -319,26 +306,17 @@
                 break
 
         if not deleting_component:
->>>>>>> 1681bb87
             # Component of that name does not exist
             raise ComponentDoesNotExist(
                 f"Could not find component {component_name} in Resource State {resource_state_uuid}"
             )
 
-<<<<<<< HEAD
-        if len(deleteing_component.resources) != 0:
-=======
         if len(deleting_component.resources) != 0:
->>>>>>> 1681bb87
             raise ComponentNotEmpty(
-                f"Can not delete Component {component_name} in Resource State {resource_state_uuid} because the it is not empty"
-            )
-
-<<<<<<< HEAD
-        resource_state.components.remove(deleteing_component)
-=======
+                f"Can not delete Component {component_name} in Resource State {resource_state_uuid} because the component is not empty"
+            )
+
         resource_state.components.remove(deleting_component)
->>>>>>> 1681bb87
         resource_state.component_name_to_uuid.pop(component_name)
 
         self._write_resource_state_file(resource_state, resource_state_file_location)
@@ -470,10 +448,6 @@
             resource_state_uuid
         )
 
-<<<<<<< HEAD
-
-=======
->>>>>>> 1681bb87
         ruuid = (
             diff.new_resource.ruuid
             if diff.new_resource
@@ -727,13 +701,7 @@
             component.references.remove(diff.resource_reference)
 
         _reference_resource_state.components = [
-<<<<<<< HEAD
-            x
-            for x in resource_state.components
-            if x.name != _referenced_component.name
-=======
             x for x in resource_state.components if x.name != _referenced_component.name
->>>>>>> 1681bb87
         ] + [_referenced_component]
         resource_state.components = [
             x for x in resource_state.components if x.name != component.name
@@ -759,17 +727,9 @@
         resource_type: str,
         resource_name: str,
     ) -> ResourceModel:
-<<<<<<< HEAD
-        resource = self._get_resource_by_property(resource_state_uuid,
-                                                  component_name,
-                                                  resource_type,
-                                                  "name",
-                                                  resource_name)
-=======
         resource = self._get_resource_by_property(
             resource_state_uuid, component_name, resource_type, "name", resource_name
         )
->>>>>>> 1681bb87
         return resource
 
     def get_resource_by_hash(
@@ -779,12 +739,9 @@
         resource_type: str,
         resource_hash: str,
     ) -> ResourceModel:
-<<<<<<< HEAD
-        resource = self._get_resource_by_property(resource_state_uuid,
-                                                  component_name,
-                                                  resource_type,
-                                                  "hash",
-                                                  resource_hash)
+        resource = self._get_resource_by_property(
+            resource_state_uuid, component_name, resource_type, "hash", resource_hash
+        )
         return resource
 
     def _get_resource_by_property(
@@ -795,28 +752,7 @@
         property_name: str,
         property_value: str,
     ) -> ResourceModel:
-=======
-        resource = self._get_resource_by_property(
-            resource_state_uuid, component_name, resource_type, "hash", resource_hash
-        )
-        return resource
->>>>>>> 1681bb87
-
-    def _get_resource_by_property(
-        self,
-        resource_state_uuid: str,
-        component_name: str,
-        resource_type: str,
-        property_name: str,
-        property_value: str,
-    ) -> ResourceModel:
-
-<<<<<<< HEAD
-        for resource in component.resources:
-            if resource.ruuid == resource_type and getattr(resource,property_name) == property_value:
-                return resource
-
-=======
+
         component = self.get_component(resource_state_uuid, component_name)
 
         for resource in component.resources:
@@ -826,7 +762,6 @@
             ):
                 return resource
 
->>>>>>> 1681bb87
         raise ResourceDoesNotExist(
             f"Resource {resource_type}::{property_value} does not exist in Component {component_name} in Resource State {resource_state_uuid}"
         )
@@ -846,12 +781,8 @@
             resource_type,
             "name",
             resource_name,
-<<<<<<< HEAD
-            key)
-=======
             key,
         )
->>>>>>> 1681bb87
         return cloud_output_value
 
     def get_cloud_output_value_by_hash(
@@ -869,12 +800,8 @@
             resource_type,
             "hash",
             resource_hash,
-<<<<<<< HEAD
-            key)
-=======
             key,
         )
->>>>>>> 1681bb87
         return cloud_output_value
 
     def _get_cloud_output_value_by_property(
@@ -889,15 +816,11 @@
 
         component = self.get_component(resource_state_uuid, component_name)
         resource = self._get_resource_by_property(
-<<<<<<< HEAD
-            resource_state_uuid, component_name, resource_type, property_name, property_value
-=======
             resource_state_uuid,
             component_name,
             resource_type,
             property_name,
             property_value,
->>>>>>> 1681bb87
         )
 
         cloud_output_id = self._get_cloud_output_id(resource)
