import copy
import json
import os

from pydantic.main import BaseModel
from pydantic.types import DirectoryPath, FilePath

from typing import Dict, List, Any, Tuple
import uuid


from core.constructs.backend import Backend_Configuration, Backend
from core.constructs.backend_exceptions import *

from core.constructs.components import (
    Component_Change_Type,
    ComponentModel,
    Component_Difference,
)
from core.constructs.resource import (
    Resource_Change_Type,
    Resource_Difference,
    Resource_Reference_Change_Type,
    TaggableResourceModel,
    Resource_Reference_Difference,
    ResourceReferenceModel,
)
from core.constructs.resource_state import Resource_State
from ..utils import file_manager, hasher as cdev_hasher


class LocalBackendError(BackendError):
    pass


class CanNotFindResourceStateFile(LocalBackendError):
    pass


class InvalidResourceStateData(LocalBackendError):
    pass


class SetEncoder(json.JSONEncoder):
    def default(self, obj):
        if isinstance(obj, set):
            return list(obj)
        return json.JSONEncoder.default(self, obj)


class Local_Backend_Configuration(Backend_Configuration):
    def __init__(self, config: Dict) -> None:
        """Represents the data needed to create a new cdev workspace:

        Args:
            python_module: The name of the python module to load as the backend
            config: configuration option for the backend

        """

        super().__init__(
            **{
                "python_module": "core.default.backend",
                "python_class": "LocalBackend",
                "config": config,
            }
        )


class CentralState(BaseModel):
    resource_state_locations: Dict[str, str]  # uuid -> file location
    top_level_states: List[str]  # uuid
    resource_state_names: List[str]

    def __init__(
        __pydantic_self__,
        resource_state_locations: Dict[str, str],
        top_level_states: List[str],
        resource_state_names: List[str],
    ) -> None:
        super().__init__(
            **{
                "resource_state_locations": resource_state_locations,
                "top_level_states": top_level_states,
                "resource_state_names": resource_state_names,
            }
        )


class LocalBackend(Backend):
    # This implementation uses local json files to store the different states. Each Resource State will be store in a different json files to help with diffing them using git.
    # note the __init__ function allows any kwargs to preserve backwards compatibility with previous implementations.
    def __init__(self, base_folder: DirectoryPath, *args, **kwargs) -> None:
        """This implementation uses local json files to store the different states. Each Resource State will be store in a different json files to help with diffing them using git.

        Args:
            base_folder (DirectoryPath): Path to a folder to use for storing local json files. Defaults to cdev setting if not provided.
        """

        self.base_folder = base_folder
        self._resource_state_prefix = "resource_state_"

        if not os.path.isdir(self.base_folder):
            raise FileNotFoundError(f"Can not find directory -> {self.base_folder}")

        self._central_state = self._compute_central_state()

    def _compute_resource_state_file_location(
        self, resource_state_uuid: str
    ) -> FilePath:
        """Helper function to uniformly compute the resource state file name

        Args:
            resource_state_uuid (str)

        Returns:
            FilePath
        """

        return os.path.join(
            self.base_folder, f"{self._resource_state_prefix}{resource_state_uuid}.json"
        )

    def _compute_central_state(self) -> CentralState:
        resource_state_locations = {}
        top_level_states = []
        resource_state_names = []

        for child in os.listdir(self.base_folder):
            full_path = os.path.join(self.base_folder, child)
            if not (
                child.startswith(self._resource_state_prefix)
                and os.path.isfile(full_path)
            ):
                continue

            try:
                rs = Resource_State(**json.load(open(full_path)))
            except Exception:
                continue

            resource_state_locations[rs.uuid] = full_path
            top_level_states.append(rs.uuid)
            resource_state_names.append(rs.name)

        return CentralState(
            resource_state_locations=resource_state_locations,
            top_level_states=top_level_states,
            resource_state_names=resource_state_names,
        )

    def _write_resource_state_file(self, resource_state: Resource_State, fp: FilePath):
        """Save the resource state to disk

        Args:
            resource_state (Resource_State)
            fp (FilePath)
        """
        file_manager.safe_json_write(resource_state.dict(), fp)

    # Api for working with Resource States
    def create_resource_state(
        self, name: str, parent_resource_state_uuid: str = None
    ) -> str:
        # Create the new resource state
        if name in set(self._central_state.resource_state_names):
            raise ResourceStateAlreadyExists("Creating resource state with taken name")

        resource_state_uuid = str(uuid.uuid4())
        if not parent_resource_state_uuid:
            # Create this as a top level resource state
            new_resource_state = Resource_State(name, resource_state_uuid)
            self._central_state.top_level_states.append(new_resource_state.uuid)

        else:
            new_resource_state = Resource_State(
                name=name,
                uuid=resource_state_uuid,
                components=[],
                parent_uuid=parent_resource_state_uuid,
            )

        filename = self._compute_resource_state_file_location(new_resource_state.uuid)

        self._central_state.resource_state_locations[new_resource_state.uuid] = filename
        self._central_state.resource_state_names.append(new_resource_state.name)

        self._write_resource_state_file(new_resource_state, filename)

        return new_resource_state.uuid

    def delete_resource_state(self, resource_state_uuid: str) -> None:
        if resource_state_uuid not in self._central_state.resource_state_locations:
            raise ResourceStateDoesNotExist(
                f"Resource state: {resource_state_uuid} does not exist"
            )

        resource_state_to_delete = self.get_resource_state(resource_state_uuid)

        if resource_state_to_delete.children:
            # Can not delete resource state with children
            raise ResourceStateNotEmpty("Resource state has child resource states")

        if not len(resource_state_to_delete.components) == 0:
            # Can not delete a non empty resource state
            raise ResourceStateNotEmpty("Resource state has components")

        if resource_state_to_delete.parent_uuid:
            # Need to remove this as child of parent
            pass

        else:
            # if the resource state had no parent, then it was a top level resource state
            self._central_state.top_level_states.remove(resource_state_to_delete.uuid)

        self._central_state.resource_state_names.remove(resource_state_to_delete.name)
        file_location = self._central_state.resource_state_locations.pop(
            resource_state_to_delete.uuid
        )

        os.remove(file_location)

    def get_resource_state(self, resource_state_uuid: str) -> Resource_State:
        if resource_state_uuid not in self._central_state.resource_state_locations:
            raise ResourceStateDoesNotExist(
                f"Resource State: {resource_state_uuid} does not exists"
            )

        file_location = self._central_state.resource_state_locations.get(
            resource_state_uuid
        )

        if not os.path.isfile(file_location):
            raise CanNotFindResourceStateFile(
                f"Can not find resource state file for {resource_state_uuid}"
            )

        try:
            return file_manager.load_resource_state(file_location)

        except Exception as e:
            raise InvalidResourceStateData(
                f"Invalid data for Resource State from file {file_location} for resource state {resource_state_uuid}; {e}"
            )

    def get_top_level_resource_states(self) -> List[Resource_State]:
        # Let any exception from loading a state pass up to caller
        rv = [
            self.get_resource_state(resource_id)
            for resource_id in self._central_state.top_level_states
        ]
        return rv

    # Components
    def _create_component(self, resource_state_uuid: str, component_name: str) -> None:
        """Create a component with the provide name in provided the resource state

        Args:
            resource_state_uuid (str)
            component_name (str)

        Raises:
            ComponentAlreadyExists
        """
        resource_state = self.get_resource_state(resource_state_uuid)
        resource_state_file_location = self._get_resource_state_file_location(
            resource_state_uuid
        )

        if component_name in set(x.name for x in resource_state.components):
            # Can't have two components of the same name in the same resource state
            raise ComponentAlreadyExists(
                f"Component already exists with name {component_name} in Resource State {resource_state_uuid}"
            )

        # Create the new component
        new_component = ComponentModel(component_name)
        resource_state.components.append(new_component)

        # Create a uuid for the component
        component_uuid = str(uuid.uuid4())
        resource_state.component_name_to_uuid[component_name] = component_uuid

        self._write_resource_state_file(resource_state, resource_state_file_location)

    def _delete_component(self, resource_state_uuid: str, component_name: str) -> None:
        """Delete the component by name in a provided resource state

        Args:
            resource_state_uuid (str)
            component_name (str)

        Raises:
            ComponentDoesNotExist
            ComponentNotEmpty
        """
        resource_state = self.get_resource_state(resource_state_uuid)
        resource_state_file_location = self._get_resource_state_file_location(
            resource_state_uuid
        )

        deleting_component = None
        for component in resource_state.components:
            if component.name == component_name:
                deleting_component = component
                break

        if not deleting_component:
            # Component of that name does not exist
            raise ComponentDoesNotExist(
                f"Could not find component {component_name} in Resource State {resource_state_uuid}"
            )

        if len(deleting_component.resources) != 0:
            raise ComponentNotEmpty(
                f"Can not delete Component {component_name} in Resource State {resource_state_uuid} because the component is not empty"
            )

        resource_state.components.remove(deleting_component)
        resource_state.component_name_to_uuid.pop(component_name)

        self._write_resource_state_file(resource_state, resource_state_file_location)

    def _update_component_name(
        self,
        resource_state_uuid: str,
        previous_component_name: str,
        new_component_name: str,
    ) -> None:
        """Update the component by name

        Args:
            resource_state_uuid (str)
            previous_component_name (str)
            new_component_name (str)

        Raises:
            ComponentDoesNotExist
            ComponentAlreadyExists
        """
        resource_state = self.get_resource_state(resource_state_uuid)
        resource_state_file_location = self._get_resource_state_file_location(
            resource_state_uuid
        )

        if (
            previous_component_name
            not in set(x.name for x in resource_state.components)
            or previous_component_name not in resource_state.component_name_to_uuid
        ):
            # Component of that name does not exists
            raise ComponentDoesNotExist(
                f"Could not find component {previous_component_name} in Resource State {resource_state_uuid}"
            )

        if (
            new_component_name in set(x.name for x in resource_state.components)
            or new_component_name in resource_state.component_name_to_uuid
        ):
            # Cant not have two components of the same name in the same resource state
            raise ComponentAlreadyExists(
                f"Component already exists with name {new_component_name} in Resource State {resource_state_uuid}"
            )

        # get the component to rename
        rename_component = next(
            x for x in resource_state.components if x.name == previous_component_name
        )

        # remove the component from the list of components
        resource_state.components.remove(rename_component)

        # Since ComponentModels are frozen, we can just change the name
        # So we make a dict of the current ComponentModel then change the name and use the dict as input
        # for a new ComponentModel Obj. Then add the new Obj to the resource state
        component_as_dict = rename_component.dict()
        component_as_dict["name"] = new_component_name
        new_component = ComponentModel(**component_as_dict)

        resource_state.components.append(new_component)

        # Update the name to uuid dict
        resource_state.component_name_to_uuid.pop(previous_component_name)
        # ANIBAL IS THIS RIGHT, it is expecting str and we are setting it to ComponentModel
        resource_state.component_name_to_uuid[new_component_name] = new_component

        self._write_resource_state_file(resource_state, resource_state_file_location)

    def get_component(
        self, resource_state_uuid: str, component_name: str
    ) -> ComponentModel:
        resource_state = self.get_resource_state(resource_state_uuid)

        for component in resource_state.components:
            if component.name == component_name:
                return component

        # Component of that name does not exists
        raise ComponentDoesNotExist(
            f"Can not find Component {component_name} in Resource State {resource_state_uuid}"
        )

    def get_component_uuid(self, resource_state_uuid: str, component_name: str) -> str:
        resource_state = self.get_resource_state(resource_state_uuid)

        if component_name not in resource_state.component_name_to_uuid:
            raise ComponentDoesNotExist(
                f"Can not find Component {component_name} in Resource State {resource_state_uuid}"
            )

        component_uuid = resource_state.component_name_to_uuid.get(component_name)

        return cdev_hasher.hash_list([resource_state_uuid, component_uuid])

    def update_component(
        self, resource_state_uuid: str, component_difference: Component_Difference
    ) -> None:
        if component_difference.action_type == Component_Change_Type.CREATE:
            self._create_component(resource_state_uuid, component_difference.new_name)
            return

        elif component_difference.action_type == Component_Change_Type.DELETE:
            self._delete_component(
                resource_state_uuid, component_difference.previous_name
            )
            return

        elif component_difference.action_type == Component_Change_Type.UPDATE_IDENTITY:
            return

        elif component_difference.action_type == Component_Change_Type.UPDATE_NAME:
            self._update_component_name(
                resource_state_uuid,
                component_difference.previous_name,
                component_difference.new_name,
            )

        else:
            raise Exception(
                f"Component Action type not supported {component_difference.action_type}"
            )

    def create_resource_change_transaction(
        self, resource_state_uuid: str, component_name: str, diff: Resource_Difference
    ) -> Tuple[str, str]:
        resource_state = self.get_resource_state(resource_state_uuid)
        resource_state_file_location = self._get_resource_state_file_location(
            resource_state_uuid
        )

        ruuid = (
            diff.new_resource.ruuid
            if diff.new_resource
            else diff.previous_resource.ruuid
        )

        namespace_token = cdev_hasher.hash_list(
            [
                resource_state_uuid,
                self.get_component_uuid(resource_state_uuid, component_name),
                ruuid,
            ]
        )

        transaction_token = str(uuid.uuid4())
        resource_state.resource_changes[transaction_token] = (component_name, diff)

        self._write_resource_state_file(resource_state, resource_state_file_location)

        return transaction_token, namespace_token

    def complete_resource_change(
        self,
        resource_state_uuid: str,
        component_name: str,
        diff: Resource_Difference,
        transaction_token: str,
        cloud_output: Dict = None,
        resolved_cloud_information: Dict = {},
    ) -> None:

        resource_state = self.get_resource_state(resource_state_uuid)
        resource_state_file_location = self._get_resource_state_file_location(
            resource_state_uuid
        )

        if transaction_token not in resource_state.resource_changes:
            raise ResourceChangeTransactionDoesNotExist(
                f"Transaction {transaction_token} does not exist in Resource State {resource_state_uuid}"
            )

        component = self.get_component(resource_state_uuid, component_name)

        new_component = self._update_component(
            component, diff, cloud_output, resolved_cloud_information
        )

        resource_state.components = [
            x for x in resource_state.components if x.name != component.name
        ] + [new_component]

        resource_state.resource_changes.pop(transaction_token)

        self._write_resource_state_file(resource_state, resource_state_file_location)

    def fail_resource_change(
        self,
        resource_state_uuid: str,
        component_name: str,
        diff: Resource_Difference,
        transaction_token: str,
        failed_state: Dict,
    ) -> None:

        resource_state = self.get_resource_state(resource_state_uuid)
        resource_state_file_location = self._get_resource_state_file_location(
            resource_state_uuid
        )

        if transaction_token not in resource_state.resource_changes:
            raise ResourceChangeTransactionDoesNotExist(
                f"Transaction {transaction_token} does not exist in Resource State {resource_state_uuid}"
            )

        resource_state.resource_changes.pop(transaction_token)
        resource_state.failed_changes[transaction_token] = (
            component_name,
            diff,
            failed_state,
        )

        self._write_resource_state_file(resource_state, resource_state_file_location)

    def change_failed_state_of_resource_change(
        self, resource_state_uuid: str, transaction_token: str, new_failed_state: Dict
    ) -> None:

        resource_state = self.get_resource_state(resource_state_uuid)
        resource_state_file_location = self._get_resource_state_file_location(
            resource_state_uuid
        )

        if transaction_token not in resource_state.failed_changes:
            raise ResourceChangeTransactionDoesNotExist(
                f"Transaction {transaction_token} does not exist in Resource State {resource_state_uuid}"
            )

        previous_component_name, previous_diff, _ = resource_state.failed_changes.get(
            transaction_token
        )

        resource_state.failed_changes[transaction_token] = (
            previous_component_name,
            previous_diff,
            new_failed_state,
        )

        self._write_resource_state_file(resource_state, resource_state_file_location)

    def recover_failed_resource_change(
        self,
        resource_state_uuid: str,
        transaction_token: str,
        to_previous_state: bool = True,
        cloud_output: Dict = None,
    ) -> None:

        resource_state = self.get_resource_state(resource_state_uuid)
        resource_state_file_location = self._get_resource_state_file_location(
            resource_state_uuid
        )

        if transaction_token not in resource_state.failed_changes:
            raise ResourceChangeTransactionDoesNotExist(
                f"Transaction {transaction_token} does not exist in Resource State {resource_state_uuid}"
            )

        component_name, diff, _ = resource_state.failed_changes.pop(transaction_token)

        if not to_previous_state:
            # ANIBAL THIS METHOD IS WRONG
            component = self.get_component(component_name)

            new_component = self._update_component(component, diff, cloud_output)

            resource_state.components = [
                x for x in resource_state.components if x.name != component_name
            ] + [new_component]

        self._write_resource_state_file(resource_state, resource_state_file_location)

    def remove_failed_resource_change(
        self, resource_state_uuid: str, transaction_token: str
    ) -> None:

        resource_state = self.get_resource_state(resource_state_uuid)
        resource_state_file_location = self._get_resource_state_file_location(
            resource_state_uuid
        )

        if transaction_token not in resource_state.failed_changes:
            raise ResourceChangeTransactionDoesNotExist(
                f"Transaction {transaction_token} does not exist in Resource State {resource_state_uuid}"
            )

        resource_state.failed_changes.pop(transaction_token)

        self._write_resource_state_file(resource_state, resource_state_file_location)

    def resolve_reference_change(
        self,
        resource_state_uuid: str,
        diff: Resource_Reference_Difference,
    ) -> None:
        resource_state = self.get_resource_state(resource_state_uuid)
        resource_state_file_location = self._get_resource_state_file_location(
            resource_state_uuid
        )

        component = self.get_component(
            resource_state_uuid, diff.originating_component_name
        )

        _reference_resource_state = resource_state
        if diff.resource_reference.is_in_parent_resource_state:
            if not resource_state.parent_uuid:
                raise ResourceReferenceError(
                    f"Current Resource State {resource_state_uuid} does not have a Parent Resource State to resolve {diff} to"
                )

            _reference_resource_state = self.get_resource_state(
                resource_state.parent_uuid
            )

        try:
            _referenced_component = self.get_component(
                _reference_resource_state.uuid, diff.resource_reference.component_name
            )
        except ComponentDoesNotExist:
            raise ResourceReferenceError(
                f"Resource State {_reference_resource_state.uuid} does not contain component {diff.resource_reference.component_name} for {diff}"
            )

        all_parent_resources = set(
            [f"{x.ruuid}{x.name}" for x in _referenced_component.resources]
        )

        if (
            f"{diff.resource_reference.ruuid}{diff.resource_reference.name}"
            not in all_parent_resources
        ):
            raise ResourceReferenceError(
                f"Could not find resource {diff.resource_reference.ruuid};{diff.resource_reference.name} in parent component"
            )

        if diff.action_type == Resource_Reference_Change_Type.CREATE:

            reference_id = (
                f"{diff.resource_reference.ruuid}{diff.resource_reference.name}"
            )

            # resolve the reference by adding a count to the reference counter in the referenced component
            if reference_id not in _referenced_component.external_references:
                _referenced_component.external_references[reference_id] = {"cnt": 1}

            else:
                previous_cnt = _referenced_component.external_references[
                    reference_id
                ].get("cnt")
                _referenced_component.external_references[reference_id] = {
                    "cnt": previous_cnt + 1
                }

            # Add this to the references for this component
            component.references.append(diff.resource_reference)

        elif diff.action_type == Resource_Reference_Change_Type.DELETE:

            reference_id = (
                f"{diff.resource_reference.ruuid}{diff.resource_reference.name}"
            )

            # resolve the dereference by subtracting a count to the reference counter in the referenced component
            if reference_id not in _referenced_component.external_references:
                raise ResourceReferenceError(
                    f"Trying to deference resource that does not have reference info"
                )

            else:
                previous_cnt = _referenced_component.external_references[
                    reference_id
                ].get("cnt")
                _referenced_component.external_references[reference_id] = {
                    "cnt": previous_cnt - 1
                }

            if _referenced_component.external_references[reference_id] == 0:
                _referenced_component.external_references.pop(reference_id)

            # Pop this references for this component
            component.references.remove(diff.resource_reference)

        _reference_resource_state.components = [
            x for x in resource_state.components if x.name != _referenced_component.name
        ] + [_referenced_component]
        resource_state.components = [
            x for x in resource_state.components if x.name != component.name
        ] + [component]

        if diff.resource_reference.is_in_parent_resource_state:
            # if the reference is from the parent resource state then we need to update it so that it knows that the reference was resolved
            _reference_resource_state_fp = self._get_resource_state_file_location(
                _reference_resource_state.uuid
            )

            self._write_resource_state_file(
                _reference_resource_state, _reference_resource_state_fp
            )

        self._write_resource_state_file(resource_state, resource_state_file_location)

    # Get resources and cloud output
    def get_resource_by_name(
        self,
        resource_state_uuid: str,
        component_name: str,
        resource_type: str,
        resource_name: str,
<<<<<<< HEAD
    ) -> TaggableResourceModel:

        component = self.get_component(resource_state_uuid, component_name)

        resource = next(
            (
                x
                for x in component.resources
                if x.ruuid == resource_type and x.name == resource_name
            ),
            None,
=======
    ) -> ResourceModel:
        resource = self._get_resource_by_property(
            resource_state_uuid, component_name, resource_type, "name", resource_name
>>>>>>> 1681bb87
        )
        return resource

    def get_resource_by_hash(
        self,
        resource_state_uuid: str,
        component_name: str,
        resource_type: str,
        resource_hash: str,
<<<<<<< HEAD
    ) -> TaggableResourceModel:
=======
    ) -> ResourceModel:
        resource = self._get_resource_by_property(
            resource_state_uuid, component_name, resource_type, "hash", resource_hash
        )
        return resource
>>>>>>> 1681bb87

    def _get_resource_by_property(
        self,
        resource_state_uuid: str,
        component_name: str,
        resource_type: str,
        property_name: str,
        property_value: str,
    ) -> ResourceModel:

        component = self.get_component(resource_state_uuid, component_name)

        for resource in component.resources:
            if (
                resource.ruuid == resource_type
                and getattr(resource, property_name) == property_value
            ):
                return resource

        raise ResourceDoesNotExist(
            f"Resource {resource_type}::{property_value} does not exist in Component {component_name} in Resource State {resource_state_uuid}"
        )

    def get_cloud_output_value_by_name(
        self,
        resource_state_uuid: str,
        component_name: str,
        resource_type: str,
        resource_name: str,
        key: str,
    ) -> Any:

        cloud_output_value = self._get_cloud_output_value_by_property(
            resource_state_uuid,
            component_name,
            resource_type,
            "name",
            resource_name,
            key,
        )
        return cloud_output_value

    def get_cloud_output_value_by_hash(
        self,
        resource_state_uuid: str,
        component_name: str,
        resource_type: str,
        resource_hash: str,
        key: str,
    ) -> Any:

        cloud_output_value = self._get_cloud_output_value_by_property(
            resource_state_uuid,
            component_name,
            resource_type,
            "hash",
            resource_hash,
            key,
        )
        return cloud_output_value

    def _get_cloud_output_value_by_property(
        self,
        resource_state_uuid: str,
        component_name: str,
        resource_type: str,
        property_name: str,
        property_value: str,
        key: str,
    ) -> Any:

        component = self.get_component(resource_state_uuid, component_name)
        resource = self._get_resource_by_property(
            resource_state_uuid,
            component_name,
            resource_type,
            property_name,
            property_value,
        )

        cloud_output_id = self._get_cloud_output_id(resource)

        if cloud_output_id not in component.cloud_output:
            raise CloudOutputDoesNotExist(
                f"Can not find Cloud Output for {resource_type}::{property_value} in Component {component_name} in Resource State {resource_state_uuid}"
            )

        cloud_output = component.cloud_output[cloud_output_id]

        if not cloud_output:
            raise CloudOutputDoesNotExist(
                f"None value for Cloud Output for {resource_type}::{property_value} in Component {component_name} in Resource State {resource_state_uuid}"
            )

        if key not in cloud_output:
            raise KeyNotInCloudOutput(
                f"Can not find Key {key} in Cloud Output for {resource_type}::{property_value} in Component {component_name} in Resource State {resource_state_uuid}"
            )

        return cloud_output.get(key)

    def get_cloud_output_by_name(
        self,
        resource_state_uuid: str,
        component_name: str,
        resource_type: str,
        resource_name: str,
    ) -> Any:

        component = self.get_component(resource_state_uuid, component_name)
        resource = self.get_resource_by_name(
            resource_state_uuid, component.name, resource_type, resource_name
        )

        cloud_output_id = self._get_cloud_output_id(resource)

        if cloud_output_id not in component.cloud_output:

            raise CloudOutputDoesNotExist(
                f"Can not find Cloud Output for {resource_type}::{resource_name} in Component {component_name} in Resource State {resource_state_uuid}"
            )

        cloud_output = component.cloud_output.get(cloud_output_id)

        return cloud_output

    def create_differences(
        self,
        resource_state_uuid: str,
        new_components: List[ComponentModel],
        old_components: List[str],
    ) -> Tuple[
        List[Component_Difference],
        List[Resource_Difference],
        List[Resource_Reference_Difference],
    ]:
        try:
            # Load the previous components
            previous_components: List[ComponentModel] = [
                self.get_component(resource_state_uuid, x) for x in old_components
            ]

        except Exception as e:
            raise e

        return _create_differences(new_components, previous_components)

    def _update_component(
        self,
        component: ComponentModel,
        diff: Resource_Difference,
        new_cloud_output: Dict = {},
        resolved_cloud_information: Dict = {},
    ) -> ComponentModel:
        """Apply a resource difference over a component model and return the updated component model

        Args:
            component(ComponentModel): The component to update
            diff (Resource_Difference): The difference to apply
            new_cloud_output (Dict): The updated output if needed
            resolved_cloud_information (Dict): cloud output information used to deploy resource

        Returns:
            new_component(ComponentModel)
        """
        if diff.action_type == Resource_Change_Type.DELETE:

            component.resources = [
                x
                for x in component.resources
                if not (
                    x.ruuid == diff.previous_resource.ruuid
                    and x.name == diff.previous_resource.name
                )
            ]

            # remove the previous resource's cloud output
            previous_resource_cloud_output_id = self._get_cloud_output_id(
                diff.previous_resource
            )

            if previous_resource_cloud_output_id in component.cloud_output:
                component.cloud_output.pop(previous_resource_cloud_output_id)

            if (
                previous_resource_cloud_output_id
                in component.previous_resolved_cloud_values
            ):
                component.previous_resolved_cloud_values.pop(
                    previous_resource_cloud_output_id
                )

        elif (
            diff.action_type == Resource_Change_Type.UPDATE_IDENTITY
            or diff.action_type == Resource_Change_Type.UPDATE_NAME
        ):

            component.resources = [
                x
                for x in component.resources
                if not (
                    x.ruuid == diff.previous_resource.ruuid
                    and x.name == diff.previous_resource.name
                )
            ] + [diff.new_resource]

            # remove the previous resource's cloud output
            previous_resource_cloud_output_id = self._get_cloud_output_id(
                diff.previous_resource
            )

            if previous_resource_cloud_output_id in component.cloud_output:
                component.cloud_output.pop(previous_resource_cloud_output_id)

            if (
                previous_resource_cloud_output_id
                in component.previous_resolved_cloud_values
            ):
                component.previous_resolved_cloud_values.pop(
                    previous_resource_cloud_output_id
                )

            cloud_output_id = self._get_cloud_output_id(diff.new_resource)
            component.cloud_output[cloud_output_id] = new_cloud_output

            component.previous_resolved_cloud_values[
                cloud_output_id
            ] = resolved_cloud_information

        elif diff.action_type == Resource_Change_Type.CREATE:
            component.resources.append(diff.new_resource)

            cloud_output_id = self._get_cloud_output_id(diff.new_resource)

            component.cloud_output[cloud_output_id] = new_cloud_output
            component.previous_resolved_cloud_values[
                cloud_output_id
            ] = resolved_cloud_information

        # recompute hash
        component.hash = _compute_component_hash(component)

        return component

    def _get_cloud_output_id(self, resource: TaggableResourceModel) -> str:
        """Uniform way of generating cloud mapping id's

        Args:
            resource (TaggableResourceModel): resource to get id of

        Returns:
            cloud_output_id (str): id for the resource
        """
        return f"{resource.ruuid};{resource.name}"

    def _get_resource_state_file_location(self, resource_state_uuid: str) -> FilePath:
        return self._central_state.resource_state_locations.get(resource_state_uuid)


# Helper functions
def _compute_component_hash(component: ComponentModel) -> str:
    """Uniform way of computing a component's identity hash

    Args:
        component (ComponentModel): The component to compute the hash of

    Returns:
        hash (str): identity hash for the component
    """
    if component.resources:

        resources = copy.copy(component.resources)
        resources.sort(key=lambda x: x.hash)
        resource_hashes = [x.hash for x in resources]
    else:
        resource_hashes = []

    if component.references:
        # TODO create hash of all the things
        references = copy.copy(component.references)
        references.sort(key=lambda x: x.name)
        references_hashes = [x.name for x in references]
    else:
        references_hashes = []

    all_hashes = references_hashes + resource_hashes
    return cdev_hasher.hash_list(all_hashes)


def _create_resource_diffs(
    component_name: str,
    new_resources: List[TaggableResourceModel],
    old_resource: List[TaggableResourceModel],
) -> List[Resource_Difference]:
    """Create the differences between differences in the resources

    Args:
        component_name (str)
        new_resources (List[TaggableResourceModel]
        old_resource (List[TaggableResourceModel])

    Returns:
        List[Resource_Difference]
    """
    if old_resource:
        # build map<hash,resource>
        old_hash_to_resource: Dict[str, TaggableResourceModel] = {
            x.hash: x for x in old_resource
        }
        # build map<name,resource>
        old_name_to_resource: Dict[str, TaggableResourceModel] = {
            x.name: x for x in old_resource
        }
    else:
        old_hash_to_resource = {}
        old_name_to_resource = {}

    rv = []
    for resource in new_resources:
        if (
            resource.hash in old_hash_to_resource
            and resource.name in old_name_to_resource
        ):

            # POP the seen previous resources as we go so only remaining resources will be deletes
            old_resource.remove(old_hash_to_resource.get(resource.hash))
            continue

        elif (
            resource.hash in old_hash_to_resource
            and resource.name not in old_name_to_resource
        ):

            rv.append(
                Resource_Difference(
                    **{
                        "action_type": Resource_Change_Type.UPDATE_NAME,
                        "component_name": component_name,
                        "previous_resource": old_hash_to_resource.get(resource.hash),
                        "new_resource": resource,
                    }
                )
            )
            # POP the seen previous resources as we go so only remaining resources will be deletes
            old_resource.remove(old_hash_to_resource.get(resource.hash))

        elif (
            not resource.hash in old_hash_to_resource
            and resource.name in old_name_to_resource
        ):

            rv.append(
                Resource_Difference(
                    **{
                        "action_type": Resource_Change_Type.UPDATE_IDENTITY,
                        "component_name": component_name,
                        "previous_resource": old_name_to_resource.get(resource.name),
                        "new_resource": resource,
                    }
                )
            )
            # POP the seen previous resources as we go so only remaining resources will be deletes
            old_resource.remove(old_name_to_resource.get(resource.name))

        elif (
            not resource.hash in old_hash_to_resource
            and resource.name not in old_name_to_resource
        ):

            rv.append(
                Resource_Difference(
                    **{
                        "action_type": Resource_Change_Type.CREATE,
                        "component_name": component_name,
                        "previous_resource": None,
                        "new_resource": resource,
                    }
                )
            )

    if old_resource:
        for resource in old_resource:

            rv.append(
                Resource_Difference(
                    **{
                        "action_type": Resource_Change_Type.DELETE,
                        "component_name": component_name,
                        "previous_resource": resource,
                        "new_resource": None,
                    }
                )
            )

    return rv


def _create_reference_diffs(
    new_references: List[ResourceReferenceModel],
    old_references: List[ResourceReferenceModel],
    originating_component_name: str,
) -> List[Resource_Reference_Difference]:
    """Create the differences between components

    Args:
        new_references (List[ResourceReferenceModel])
        old_references (List[ResourceReferenceModel])
        originating_component_name (str)

    Returns:
        List[Resource_Reference_Difference]
    """
    if old_references:
        # build map<name,resource>
        old_name_to_references: Dict[str, ResourceReferenceModel] = {
            f"{x.ruuid};;{x.name}": x for x in old_references
        }
    else:
        old_name_to_references = {}

    rv = []
    for reference in new_references:
        _id = f"{reference.ruuid};;{reference.name}"
        if _id in old_name_to_references:
            # POP the seen previous resources as we go so only remaining resources will be deletes
            old_references.remove(old_name_to_references.get(_id))

        else:
            rv.append(
                Resource_Reference_Difference(
                    Resource_Reference_Change_Type.CREATE,
                    originating_component_name,
                    reference,
                )
            )

    for old_reference in old_references:

        rv.append(
            Resource_Reference_Difference(
                Resource_Reference_Change_Type.DELETE,
                originating_component_name,
                old_reference,
            )
        )

    return rv


def _create_differences(
    new_components: List[ComponentModel], previous_components: List[ComponentModel]
) -> Tuple[
    List[Component_Difference],
    List[Resource_Difference],
    List[Resource_Reference_Difference],
]:
    """Create the differences between components

    Args:
        new_components (List[ComponentModel])
        previous_components (List[ComponentModel])

    Raises:
        Exception

    Returns:
        Tuple[ List[Component_Difference], List[Resource_Difference], List[Resource_Reference_Difference], ]
    """
    component_diffs = []
    resource_diffs = []
    reference_diffs = []

    if previous_components:
        # build map<hash,resource>
        previous_hash_to_component = {x.hash: x for x in previous_components}
        # build map<name,resource>
        previous_name_to_component = {x.name: x for x in previous_components}
        previous_components_to_remove = [x for x in previous_components]
    else:
        previous_hash_to_component = {}
        previous_name_to_component = {}
        previous_components_to_remove = []

    if new_components:
        for component in new_components:

            if (
                not component.hash in previous_hash_to_component
                and component.name not in previous_name_to_component
            ):
                # Create component and all resources and all references

                component_diffs.append(
                    Component_Difference(
                        Component_Change_Type.CREATE, new_name=component.name
                    )
                )

                tmp_resource_diff = _create_resource_diffs(
                    component.name, component.resources, []
                )
                resource_diffs.extend(tmp_resource_diff)

                tmp_reference_diff = _create_reference_diffs(
                    component.references, [], component.name
                )
                reference_diffs.extend(tmp_reference_diff)

            elif (
                component.hash in previous_hash_to_component
                and component.name in previous_name_to_component
            ):
                # Since the hash is the same we can infer all the resource hashes and reference hashes are the same
                # Even though the hash has remained the same we need to check for name changes in the resources
                previous_component = previous_name_to_component.get(component.name)

                # Should only output resource name changes
                tmp_resource_diff = _create_resource_diffs(
                    component.name, component.resources, previous_component.resources
                )

                if any(
                    [
                        x.action_type != Resource_Change_Type.UPDATE_NAME
                        for x in tmp_resource_diff
                    ]
                ):
                    # if there is a resource change that is not an update name raise an exception
                    raise Exception

                resource_diffs.extend(tmp_resource_diff)

                # POP the seen previous component as we go so only remaining resources will be deletes
                previous_components_to_remove.remove(previous_component)

            elif (
                component.hash in previous_hash_to_component
                and component.name not in previous_name_to_component
            ):
                # hash of the component has stayed the same but the user has renamed the component name
                # Even though the hash has remained the same we need to check for name changes in the resources
                previous_component = previous_hash_to_component.get(component.hash)

                component_diffs.append(
                    Component_Difference(
                        Component_Change_Type.UPDATE_NAME,
                        previous_name=previous_component.name,
                        new_name=component.name,
                    )
                )

                # Should only output resource name changes
                tmp_resource_diff = _create_resource_diffs(
                    component.name, component.resources, previous_component.resources
                )

                if any(
                    [
                        not x.action_type == Resource_Change_Type.UPDATE_NAME
                        for x in tmp_resource_diff
                    ]
                ):
                    # if there is a resource change that is not an update name raise an exception
                    raise Exception

                resource_diffs.extend(tmp_resource_diff)

                # POP the seen previous component as we go so only remaining resources will be deletes
                previous_components_to_remove.remove(previous_component)

            elif (
                not component.hash in previous_hash_to_component
                and component.name in previous_name_to_component
            ):
                # hash of the component has changed but not the name
                # This means a resource or reference has updated its identity hash
                previous_component = previous_name_to_component.get(component.name)

                tmp_resource_diff = _create_resource_diffs(
                    component.name, component.resources, previous_component.resources
                )
                resource_diffs.extend(tmp_resource_diff)

                tmp_reference_diff = _create_reference_diffs(
                    component.references, previous_component.references, component.name
                )
                reference_diffs.extend(tmp_reference_diff)

                component_diffs.append(
                    Component_Difference(
                        Component_Change_Type.UPDATE_IDENTITY,
                        previous_name=previous_component.name,
                        new_name=component.name,
                    )
                )

                # POP the seen previous component as we go so only remaining resources will be deletes
                previous_components_to_remove.remove(previous_component)

    for removed_component in previous_components_to_remove:

        component_diffs.append(
            Component_Difference(
                Component_Change_Type.DELETE,
                previous_name=removed_component.name,
            )
        )

        tmp_resource_diff = _create_resource_diffs(
            removed_component.name, [], removed_component.resources
        )
        resource_diffs.extend(tmp_resource_diff)

        tmp_reference_diff = _create_reference_diffs(
            [], removed_component.references, removed_component.name
        )
        reference_diffs.extend(tmp_reference_diff)

    return component_diffs, resource_diffs, reference_diffs<|MERGE_RESOLUTION|>--- conflicted
+++ resolved
@@ -726,23 +726,9 @@
         component_name: str,
         resource_type: str,
         resource_name: str,
-<<<<<<< HEAD
     ) -> TaggableResourceModel:
-
-        component = self.get_component(resource_state_uuid, component_name)
-
-        resource = next(
-            (
-                x
-                for x in component.resources
-                if x.ruuid == resource_type and x.name == resource_name
-            ),
-            None,
-=======
-    ) -> ResourceModel:
         resource = self._get_resource_by_property(
             resource_state_uuid, component_name, resource_type, "name", resource_name
->>>>>>> 1681bb87
         )
         return resource
 
@@ -752,15 +738,11 @@
         component_name: str,
         resource_type: str,
         resource_hash: str,
-<<<<<<< HEAD
     ) -> TaggableResourceModel:
-=======
-    ) -> ResourceModel:
         resource = self._get_resource_by_property(
             resource_state_uuid, component_name, resource_type, "hash", resource_hash
         )
         return resource
->>>>>>> 1681bb87
 
     def _get_resource_by_property(
         self,
@@ -769,7 +751,7 @@
         resource_type: str,
         property_name: str,
         property_value: str,
-    ) -> ResourceModel:
+    ) -> TaggableResourceModel:
 
         component = self.get_component(resource_state_uuid, component_name)
 
