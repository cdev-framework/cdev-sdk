from dataclasses import dataclass
import re
from tokenize import group
from typing import Optional

from core.constructs.resource import ResourceModel
from core.constructs.workspace import Workspace

RUUID = "cdev::simple::bucket"


<<<<<<< HEAD
def get_cloud_output_from_cdev_name(component_name: str, cdev_name: str) -> Optional[str]:
    try:
        ws = Workspace.instance()
=======
def get_cloud_output_from_cdev_name(component_name: str, cdev_name: str) -> str:
    try:
        ws = Workspace.instance()

>>>>>>> 375fbdf0
        cloud_output = ws.get_backend().get_cloud_output_by_name(
            ws.get_resource_state_uuid(), component_name, RUUID, cdev_name
        )

        return cloud_output
    except Exception as e:
        print(f"Could not find resource {component_name}:{RUUID}:{cdev_name}")
        print(e)

    return None

def get_resource_from_cdev_name(component_name: str, cdev_name: str) -> ResourceModel:
    try:
        ws = Workspace.instance()
<<<<<<< HEAD
=======

>>>>>>> 375fbdf0
        resource = ws.get_backend().get_resource_by_name(
            ws.get_resource_state_uuid(), component_name, RUUID, cdev_name
        )

        return resource
    except Exception as e:
        print(f"Could not find resource {component_name}:{RUUID}:{cdev_name}")
        print(e)

    return None


remote_name_regex = "bucket://([a-z,_]+).([a-z,_]+)/?(\S+)?"
compiled_name_regex = re.compile(remote_name_regex)



@dataclass
class remote_location:
    component_name: str
    cdev_bucket_name: str
    path: str


def is_valid_remote(name: str) -> bool:
    return compiled_name_regex.match(name) is not None


def parse_remote_location(name: str) -> remote_location:
    match = compiled_name_regex.match(name)

    if not match:
        raise Exception(
            "provided name {name} does not match regex for a remote bucket object"
        )

    return remote_location(
        component_name=match.group(1),
        cdev_bucket_name=match.group(2),
<<<<<<< HEAD
        path=match.group(3)
=======
        path=match.group(3),
>>>>>>> 375fbdf0
    )<|MERGE_RESOLUTION|>--- conflicted
+++ resolved
@@ -1,7 +1,6 @@
 from dataclasses import dataclass
 import re
 from tokenize import group
-from typing import Optional
 
 from core.constructs.resource import ResourceModel
 from core.constructs.workspace import Workspace
@@ -9,16 +8,10 @@
 RUUID = "cdev::simple::bucket"
 
 
-<<<<<<< HEAD
-def get_cloud_output_from_cdev_name(component_name: str, cdev_name: str) -> Optional[str]:
-    try:
-        ws = Workspace.instance()
-=======
 def get_cloud_output_from_cdev_name(component_name: str, cdev_name: str) -> str:
     try:
         ws = Workspace.instance()
 
->>>>>>> 375fbdf0
         cloud_output = ws.get_backend().get_cloud_output_by_name(
             ws.get_resource_state_uuid(), component_name, RUUID, cdev_name
         )
@@ -27,16 +20,13 @@
     except Exception as e:
         print(f"Could not find resource {component_name}:{RUUID}:{cdev_name}")
         print(e)
+        return None
 
-    return None
 
 def get_resource_from_cdev_name(component_name: str, cdev_name: str) -> ResourceModel:
     try:
         ws = Workspace.instance()
-<<<<<<< HEAD
-=======
 
->>>>>>> 375fbdf0
         resource = ws.get_backend().get_resource_by_name(
             ws.get_resource_state_uuid(), component_name, RUUID, cdev_name
         )
@@ -45,13 +35,11 @@
     except Exception as e:
         print(f"Could not find resource {component_name}:{RUUID}:{cdev_name}")
         print(e)
-
-    return None
+        return None
 
 
 remote_name_regex = "bucket://([a-z,_]+).([a-z,_]+)/?(\S+)?"
-compiled_name_regex = re.compile(remote_name_regex)
-
+compiled_regex = re.compile(remote_name_regex)
 
 
 @dataclass
@@ -62,11 +50,11 @@
 
 
 def is_valid_remote(name: str) -> bool:
-    return compiled_name_regex.match(name) is not None
+    return True if compiled_regex.match(name) else False
 
 
 def parse_remote_location(name: str) -> remote_location:
-    match = compiled_name_regex.match(name)
+    match = compiled_regex.match(name)
 
     if not match:
         raise Exception(
@@ -76,9 +64,5 @@
     return remote_location(
         component_name=match.group(1),
         cdev_bucket_name=match.group(2),
-<<<<<<< HEAD
-        path=match.group(3)
-=======
         path=match.group(3),
->>>>>>> 375fbdf0
     )