--- conflicted
+++ resolved
@@ -57,13 +57,9 @@
             source = source_raw
 
         else:
-<<<<<<< HEAD
-            raise Exception(f"Source {source_raw} is neither a valid location on the file system or a valid remote location")
-=======
             raise Exception(
                 f"Source {source_raw} is neither a valid location on the file system or a valid remote location"
             )
->>>>>>> 375fbdf0
 
         if utils.is_valid_remote(destination_raw):
             is_destination_remote = True
@@ -76,23 +72,16 @@
         elif os.path.isdir(os.path.dirname(destination_raw)):
             is_destination_remote = False
             destination = destination_raw
-<<<<<<< HEAD
-=======
 
->>>>>>> 375fbdf0
         else:
             raise Exception(
                 f"Destination {destination_raw} is neither a valid location on the file system or a valid remote location"
             )
 
         if not is_destination_remote and not is_source_remote:
-<<<<<<< HEAD
-            raise Exception(f"Both destination ({destination}) and source ({source}) are file system locations")
-=======
             raise Exception(
                 f"Both destination ({destination}) and source ({source}) are file system locations"
             )
->>>>>>> 375fbdf0
 
         s3 = boto3.resource("s3")
 
@@ -140,30 +129,15 @@
                 source.component_name, source.cdev_bucket_name
             )
             source_bucket_name = source_cloud_output.get("bucket_name")
-
-<<<<<<< HEAD
-            destination_cloud_output = utils.get_cloud_output_from_cdev_name(destination.component_name, destination.cdev_bucket_name)
-            destination_bucket_name = destination_cloud_output.get('bucket_name')
-=======
             destination_cloud_output = utils.get_cloud_output_from_cdev_name(
                 destination.component_name, destination.cdev_bucket_name
             )
             destination_bucket_name = destination_cloud_output.get("bucket_name")
->>>>>>> 375fbdf0
-
             destination_bucket = s3.Bucket(destination_bucket_name)
 
             destination_key = destination.path if destination.path else source.path
 
             self.stdout.write(f"Copy {source_raw} -> {destination_raw}")
             destination_bucket.copy(
-<<<<<<< HEAD
-                {
-                    'Bucket': source_bucket_name,
-                    'Key': source.path
-                }, 
-                destination_key
-=======
                 {"Bucket": source_bucket_name, "Key": source.path}, destination_key
->>>>>>> 375fbdf0
             )