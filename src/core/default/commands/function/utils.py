from core.constructs.workspace import Workspace


RUUID = "cdev::simple::function"


<<<<<<< HEAD
def get_cloud_id_from_cdev_name(component_name: str, cdev_function_name: str) -> Optional[str]:
=======
def get_cloud_id_from_cdev_name(component_name: str, cdev_function_name: str) -> str:
>>>>>>> 375fbdf0
    try:
        ws = Workspace.instance()

        cloud_id = ws.get_backend().get_cloud_output_value_by_name(
            ws.get_resource_state_uuid(),
            component_name,
            RUUID,
            cdev_function_name,
            "cloud_id",
        )

        return cloud_id
    except Exception as e:
        print(f"Could not find cloud id")
        print(e)
        return None<|MERGE_RESOLUTION|>--- conflicted
+++ resolved
@@ -4,11 +4,7 @@
 RUUID = "cdev::simple::function"
 
 
-<<<<<<< HEAD
 def get_cloud_id_from_cdev_name(component_name: str, cdev_function_name: str) -> Optional[str]:
-=======
-def get_cloud_id_from_cdev_name(component_name: str, cdev_function_name: str) -> str:
->>>>>>> 375fbdf0
     try:
         ws = Workspace.instance()
 
@@ -24,4 +20,4 @@
     except Exception as e:
         print(f"Could not find cloud id")
         print(e)
-        return None+    return None