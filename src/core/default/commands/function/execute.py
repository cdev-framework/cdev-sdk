--- conflicted
+++ resolved
@@ -1,15 +1,10 @@
-from argparse import ArgumentParser
 import json
 import os
-from typing import List, Dict
 
+from argparse import ArgumentParser
 from boto3 import client
 
 from core.constructs.commands import BaseCommand, OutputWrapper
-from core.constructs.workspace import Workspace
-from core.utils import hasher
-
-
 from core.default.commands.function.utils import get_cloud_id_from_cdev_name
 
 RUUID = "cdev::simple::function"
@@ -66,13 +61,8 @@
                 print(e)
                 raise Exception(f"Could not load {event_raw_data} as json")
 
-<<<<<<< HEAD
-        component_name = full_function_name.split('.')[0]
-        function_name = full_function_name.split('.')[1]
-=======
         component_name = full_function_name.split(".")[0]
         function_name = full_function_name.split(".")[1]
->>>>>>> 375fbdf0
 
         cloud_name = get_cloud_id_from_cdev_name(component_name, function_name)
 
