--- conflicted
+++ resolved
@@ -1,9 +1,9 @@
-from argparse import ArgumentParser
 import cmd
+
+    from argparse import ArgumentParser
 from typing import List
 
 import aurora_data_api
-from boto3 import client
 from rich.console import Console
 from rich.table import Table
 
@@ -37,11 +37,7 @@
         interactive_shell(fmt(Console()), cluster_arn, secret_arn, db_name).cmdloop()
 
 
-<<<<<<< HEAD
-class db_connection():
-=======
 class db_connection:
->>>>>>> 375fbdf0
     def __init__(self, cluster_arn: str, secret_arn: str, database_name: str):
         self.conn = aurora_data_api.connect(
             aurora_cluster_arn=cluster_arn,
@@ -52,7 +48,7 @@
         self._cluster_arn = cluster_arn
         self._secret_arn = secret_arn
 
-    def execute(self, line: str):
+    def execute(self, line: str) -> None:
         try:
             with self.conn.cursor() as cursor:
                 cursor.execute(line)
@@ -64,6 +60,8 @@
                 )
 
         except Exception as e:
+            # ANIBAL: if we don't do anything with e
+            # same below
             raise e
 
     def begin(self):
@@ -81,19 +79,13 @@
 
     def commit(self):
         try:
-<<<<<<< HEAD
-=======
-
->>>>>>> 375fbdf0
             self.conn.commit()
-
         except Exception as e:
             raise e
 
     def rollback(self):
         try:
             self.conn.rollback()
-
         except Exception as e:
             raise e
 
