--- conflicted
+++ resolved
@@ -1,17 +1,9 @@
 from enum import Enum
-from typing_extensions import Literal
-from typing import Dict, FrozenSet, List, Mapping, Optional, Union
-from types import MappingProxyType
-
-from pydantic.main import BaseModel
-from pydantic import FilePath
-from pydantic.types import DirectoryPath
-
-from sortedcontainers.sorteddict import SortedDict
-
 import importlib
 import inspect
 import os
+from pydantic import FilePath
+from typing import FrozenSet, List, Optional, Union
 
 from core.constructs.resource import Resource, ResourceModel, Cloud_Output
 from core.utils import hasher
@@ -30,11 +22,8 @@
 class deployed_layer_model(ResourceModel):
     arn: str
 
-<<<<<<< HEAD
-=======
 class layer_output(str, Enum):
     arn = "arn"
->>>>>>> 20afadc7
 
 class DeployerLayer():
     pass
@@ -68,9 +57,6 @@
         )
 
 
-
-
-
 ################
 ##### Functions
 ################
@@ -85,7 +71,6 @@
         frozen = True
 
 
-<<<<<<< HEAD
 class FunctionConfiguration():
     pass
 
@@ -97,60 +82,6 @@
     events: FrozenSet[event_model]
     permissions: FrozenSet[Union[Permission, PermissionArn]]
     external_dependencies: FrozenSet[Union[deployed_layer_model, dependency_layer_model]]
-=======
-################
-##### Functions
-################
-
-
-class function_configuration_environment(BaseModel):
-    Variables: Dict[str, Union[str, Cloud_Output]]
-
-    def __init__(
-        __pydantic_self__, Variables: Dict[str, Union[str, Cloud_Output]]
-    ) -> None:
-        super().__init__(**{"Variables": Variables})
-
-    def get_cdev_hash(self):
-        sorted_dic = SortedDict(self.Variables)
-
-        as_list = [f"{k}:{v}" for (k, v) in sorted_dic.items()]
-        return hasher.hash_list(as_list)
-
-
-class function_configuration(BaseModel):
-    Handler: Union[str, None]
-    Description: Union[str, None]
-    Environment: Union[function_configuration_environment, None]
-
-    def get_cdev_hash(self) -> str:
-        if self.Environment:
-            env_hash = self.Environment.get_cdev_hash()
-        else:
-            env_hash = ""
-        rv = hasher.hash_list([self.Description, env_hash, self.Handler])
-        return rv
-
-
-class simple_function_model(ResourceModel):
-    """
-    An aws lambda function
-    """
-
-    function_name: str
-    filepath: str  # Don't use FilePath because this will be a relative path and might not always point correctly to a file in all contexts
-    configuration: function_configuration
-    events: List[Event]
-    permissions: List[Union[Permission, PermissionArn]]
-    src_code_hash: str
-    external_dependencies_hash: Optional[str]
-    external_dependencies: Optional[
-        List[Union[LambdaLayerArn, DependencyLayerModel, Cloud_Output]]
-    ]
-    config_hash: str
-    events_hash: str
-    permissions_hash: str
->>>>>>> 20afadc7
 
 
     class Config:
@@ -167,13 +98,10 @@
         filepath: str,
         function_name: str = "",
         events: List[Event] = [],
-<<<<<<< HEAD
         configuration: FunctionConfiguration = {},
-=======
-        configuration: function_configuration = {},
->>>>>>> 20afadc7
         function_permissions: List[Union[Permission, PermissionArn]] = [],
         includes: List[str] = [],
+        external_dependencies: List[Union[deployed_layer_model, dependency_layer_model]]=[]
     ) -> None:
         super().__init__(cdev_name)
 
@@ -198,8 +126,7 @@
         self.config_hash = "1"
         self.events_hash = hasher.hash_list([x.get_hash() for x in events])
 
-        self.external_dependencies_hash = None
-        self.external_dependencies = None
+        self.external_dependencies = external_dependencies
 
         self.full_hash = hasher.hash_list(
             [
@@ -212,7 +139,6 @@
         )
 
         
-<<<<<<< HEAD
     def render(self) -> simple_function_model:
 
         return simple_function_model(
@@ -225,29 +151,6 @@
             events=frozenset([x.render() for x in self.events]),
             permissions=frozenset(self._permissions),
             external_dependencies=self.external_dependencies,
-=======
-        
-
-    def render(self) -> simple_function_model:
-
-        return simple_function_model(
-            **{
-                "name": self.name,
-                "ruuid": LAMBDA_FUNCTION_RUUID,
-                "hash": self.full_hash,
-                "function_name": self.function_name,
-                "filepath": self.filepath,
-                "events": self.events,
-                "permissions": self._permissions,
-                "configuration": self.configuration,
-                "permissions_hash": self.permissions_hash,
-                "src_code_hash": self.src_code_hash,
-                "config_hash": self.config_hash,
-                "events_hash": self.events_hash,
-                "external_dependencies_hash": self.external_dependencies_hash,
-                "external_dependencies": self.external_dependencies,
-            }
->>>>>>> 20afadc7
         )
 
     def get_includes(self) -> List[str]:
@@ -284,15 +187,11 @@
                     mod_name = item[1]
 
 
-<<<<<<< HEAD
-        final_config = FunctionConfiguration(
-            handler_name=handler_name,
+        final_config = simple_function_configuration_model(
+            handler=handler_name,
             description=description,
-            environment={"Variables": environment} if environment else None
-        )
-=======
-        final_config = function_configuration(**base_config)
->>>>>>> 20afadc7
+            environment_variables= frozendict(environment) if environment else frozendict({})
+        )
 
         mod = importlib.import_module(mod_name)
 
