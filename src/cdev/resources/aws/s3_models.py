--- conflicted
+++ resolved
@@ -496,11 +496,7 @@
     """
 
 
-<<<<<<< HEAD
-    Body: Optional[Union[bytes, Cloud_Output]]
-=======
     Body: Optional[Union[bytes, Path, Cloud_Output]]
->>>>>>> 1007ecc3
     """
     Object data.
     """
