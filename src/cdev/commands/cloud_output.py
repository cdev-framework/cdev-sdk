--- conflicted
+++ resolved
@@ -1,23 +1,6 @@
 from cdev.constructs.project import Project
 
 from core.commands.cloud_output import cloud_output_command as core_cloud_output_command
-<<<<<<< HEAD
-
-
-def cloud_output_command_cli(args) -> None:
-    config = args[0]
-    set_global_logger_from_cli(config.loglevel)
-    cloud_output_command(config.cloud_output_id, config.value)
-
-
-def cloud_output_command(cloud_output_id: str, only_value: bool) -> None:
-
-    output_manager = CdevOutputManager()
-    my_project = Project.instance()
-
-    ws = my_project.get_current_environment_workspace()
-
-=======
 from core.constructs.output_manager import OutputManager
 
 
@@ -38,5 +21,4 @@
     output_manager: OutputManager,
 ) -> None:
     ws = project.get_current_environment().get_workspace()
->>>>>>> 9b9408f9
     core_cloud_output_command(ws, output_manager, cloud_output_id, only_value)