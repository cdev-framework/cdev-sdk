--- conflicted
+++ resolved
@@ -17,12 +17,5 @@
     my_project = Project.instance()
     ws = my_project.get_current_environment().get_workspace()
 
-<<<<<<< HEAD
     output_manager = CdevOutputManager()
-=======
-    myProject = Project.instance()
-
-    ws = myProject.get_current_environment().get_workspace()
-
->>>>>>> 375fbdf0
     core_run_command(ws, output_manager, args)