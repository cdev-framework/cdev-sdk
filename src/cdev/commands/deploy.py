--- conflicted
+++ resolved
@@ -1,29 +1,19 @@
 from cdev.constructs.project import Project
-from cdev.cli.logger import set_global_logger_from_cli
-
 from core.constructs.output_manager import OutputManager
-
 from core.commands.deploy_differences import execute_deployment
 
-<<<<<<< HEAD
-def deploy_command(cli_args) -> None:
-
-    output_manager = CdevOutputManager()
-    my_project = Project.instance()
-
-    ws = my_project.get_current_environment_workspace()
-
-    no_prompt = cli_args[0].disable_prompt
-    execute_deployment(ws, output_manager, no_prompt=no_prompt)
-=======
 
 def deploy_command_cli(
-    project: Project, output_manager: OutputManager, **kwargs
+        disable_prompt: bool,
+        project: Project, output_manager: OutputManager, **kwargs
 ) -> None:
-    deploy_command(project, output_manager)
+    deploy_command(disable_prompt, project, output_manager)
 
 
-def deploy_command(project: Project, output_manager: OutputManager) -> None:
+def deploy_command(
+    disable_prompt: bool,
+    project: Project,
+    output_manager: OutputManager
+) -> None:
     ws = project.get_current_environment().get_workspace()
-    execute_deployment(ws, output_manager)
->>>>>>> 9b9408f9
+    execute_deployment(ws, output_manager, no_prompt=disable_prompt)