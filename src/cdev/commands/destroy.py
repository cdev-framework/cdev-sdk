--- conflicted
+++ resolved
@@ -7,32 +7,16 @@
 from core.constructs.workspace import Workspace_State
 
 
-<<<<<<< HEAD
 def destroy_command_cli(args) -> None:
-=======
-def destroy_command_cli(args):
->>>>>>> 375fbdf0
     config = args[0]
     set_global_logger_from_cli(config.loglevel)
     destroy_command(args)
 
 
-<<<<<<< HEAD
 def destroy_command(args) -> None:
 
     my_project = Project.instance()
     ws = my_project.get_current_environment().get_workspace()
-    ws.set_state(Workspace_State.EXECUTING_FRONTEND)
-
-    diff_previous_component_names = [x.name for x in ws.get_backend().get_resource_state(ws.get_resource_state_uuid()).components]
-=======
-def destroy_command(args):
-
-    output_manager = CdevOutputManager()
-    myProject = Project.instance()
-
-    ws = myProject.get_current_environment().get_workspace()
-
     ws.set_state(Workspace_State.EXECUTING_FRONTEND)
 
     diff_previous_component_names = [
@@ -41,7 +25,6 @@
         .get_resource_state(ws.get_resource_state_uuid())
         .components
     ]
->>>>>>> 375fbdf0
 
     differences = ws.create_state_differences([], diff_previous_component_names)
 
@@ -51,7 +34,6 @@
 
     print("")
     do_deployment = Confirm.ask("Are you sure you want to Destroy the environment?")
-
     if do_deployment is not True:
         return
 
