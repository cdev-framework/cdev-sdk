--- conflicted
+++ resolved
@@ -1,21 +1,17 @@
 from rich.prompt import Confirm
-from typing import List, Tuple, Any
+from typing import List, Tuple
 
 from cdev.constructs.project import Project
 from cdev.cli.logger import set_global_logger_from_cli
 
 
-def environment_cli(args: List[Any]) -> None:
+def environment_cli(args):
     command = args[0]
     parsed_args = vars(args[1])
 
-<<<<<<< HEAD
-=======
     set_global_logger_from_cli(parsed_args.get("loglevel"))
 
->>>>>>> 375fbdf0
     if command == "":
-        # ANIBAL is this sub-command or command name?
         print(
             "You must provide a sub-command. run `cdev environment --help` for more information on available subcommands"
         )
@@ -33,73 +29,57 @@
         )
 
 
-def list_environments() -> None:
+def list_environments() -> Tuple[List[str], str]:
     """
     Get the current list of environments and the current environment from the Project object.
     Must be called when the Project is in the UNINITIALIZED phase.
     """
-    my_project = Project.instance()
 
-    current_environment_name = my_project.get_current_environment_name()
-    all_environment_names = my_project.get_all_environment_names()
+    myProject = Project.instance()
+
+    current_environment_name = myProject.get_current_environment_name()
+    all_environment_names = myProject.get_all_environment_names()
 
     for environment_name in all_environment_names:
         if current_environment_name == environment_name:
             print(f"> {environment_name}")
+
         else:
             print(environment_name)
 
 
-def set_current_environment(new_current_environment: str) -> None:
+def set_current_environment(new_current_environment: str):
+    myProject = Project.instance()
 
     try:
-        my_project = Project.instance()
-        my_project.set_current_environment(new_current_environment)
-        print(f"Set Current Environment -> {new_current_environment}")
-        # ANIBAL we should use specific Exceptions to provide better feedback
+        myProject.set_current_environment(new_current_environment)
     except Exception as e:
-<<<<<<< HEAD
-        print(f'Could not set {new_current_environment} as the environment')
-=======
         print(f"Could not set {new_current_environment} as the environment")
         return
->>>>>>> 375fbdf0
+
+    print(f"Set Current Environment -> {new_current_environment}")
 
 
-def create_environment(new_environment_name: str) -> None:
-    my_project = Project.instance()
+def create_environment(new_environment_name: str):
+    myProject = Project.instance()
 
-    # ANIBAL: We should check if the environment name already exists
-    # Also sanitize it
-    my_project.create_environment(new_environment_name)
+    myProject.create_environment(new_environment_name)
 
     print(f"Created Environment -> {new_environment_name}")
 
 
-<<<<<<< HEAD
-def settings_information(key: str = None, new_value: str = None, all: bool = False) -> None:
-
-    if all and not new_value:
-        raise Exception('Must use --all with --new-value')
-=======
 def settings_information(key: str = None, new_value: str = None, all: bool = False):
     myProject = Project.instance()
 
     if all and not new_value:
         raise Exception("Must use --all with --new-value")
->>>>>>> 375fbdf0
 
     if not new_value:
-        my_project = Project.instance()
-        settings_info = my_project.get_settings_info()
+        settings_info = myProject.get_settings_info()
         settings_dict = settings_info.dict()
-<<<<<<< HEAD
-        print(f'Settings info for Environment {my_project.get_current_environment_name()}:')
-=======
         print(
             f"Settings info for Environment {myProject.get_current_environment_name()}:"
         )
->>>>>>> 375fbdf0
         if key:
             # Print desired key
             if key not in settings_dict:
@@ -108,49 +88,27 @@
                 )
 
             print(f"    {key} -> {settings_dict.get(key)}")
+
         else:
             # Print all values
             for key, value in settings_dict.items():
                 print(f"    {key} -> {value}")
-<<<<<<< HEAD
-=======
 
->>>>>>> 375fbdf0
     else:
         if not key:
             raise Exception("Must use --new-value with --key")
 
-        my_project = Project.instance()
         if not all:
-            settings_info = my_project.get_settings_info()
+            settings_info = myProject.get_settings_info()
 
-<<<<<<< HEAD
-            # ANIBAL: We don't check the result?
-            Confirm.ask(f"Are you sure you want to update {key} to {new_value} for the current environment ({my_project.get_current_environment_name()})?")
-=======
             Confirm.ask(
                 f"Are you sure you want to update {key} to {new_value} for the current environment ({myProject.get_current_environment_name()})?"
             )
->>>>>>> 375fbdf0
 
             setattr(settings_info, key, new_value)
 
-            my_project.update_settings_info(settings_info)
+            myProject.update_settings_info(settings_info)
             print(f"Updated {key} -> {new_value}")
-<<<<<<< HEAD
-        else:
-            # ANIBAL: We don't check the result?
-            Confirm.ask(f"Are you sure you want to update {key} to {new_value} for all environments?")
-            for environment_name in my_project.get_all_environment_names():
-                settings_info = my_project.get_settings_info(environment_name)
-
-                setattr(settings_info, key, new_value)
-
-                my_project.update_settings_info(settings_info, environment_name)
-                print(f"Updated ({environment_name}) {key} -> {new_value}")
-
-    
-=======
 
         else:
             Confirm.ask(
@@ -162,5 +120,4 @@
                 setattr(settings_info, key, new_value)
 
                 myProject.update_settings_info(settings_info, environment_name)
-                print(f"Updated ({environment_name}) {key} -> {new_value}")
->>>>>>> 375fbdf0
+                print(f"Updated ({environment_name}) {key} -> {new_value}")