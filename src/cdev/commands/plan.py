from cdev.constructs.project import Project

from core.commands.execute_frontend import execute_frontend
from core.constructs.output_manager import OutputManager
from core.utils.logger import log


def plan_command_cli(project: Project, output_manager: OutputManager, **kwargs) -> None:
    plan_command(project, output_manager)


<<<<<<< HEAD

def plan_command(args) -> None:

    log.info(msg="Starting Plan Command")
    output_manager = CdevOutputManager()
    my_project = Project.instance()

    log.debug("Loaded Project Global Instance")

    ws = my_project.get_current_environment_workspace()

    execute_frontend(ws, output_manager)
    log.info("Finished Plan Command")
=======
def plan_command(project: Project, output_manager: OutputManager) -> None:
    ws = project.get_current_environment().get_workspace()
    execute_frontend(ws, output_manager)
>>>>>>> 9b9408f9
<|MERGE_RESOLUTION|>--- conflicted
+++ resolved
@@ -2,29 +2,12 @@
 
 from core.commands.execute_frontend import execute_frontend
 from core.constructs.output_manager import OutputManager
-from core.utils.logger import log
 
 
 def plan_command_cli(project: Project, output_manager: OutputManager, **kwargs) -> None:
     plan_command(project, output_manager)
 
 
-<<<<<<< HEAD
-
-def plan_command(args) -> None:
-
-    log.info(msg="Starting Plan Command")
-    output_manager = CdevOutputManager()
-    my_project = Project.instance()
-
-    log.debug("Loaded Project Global Instance")
-
-    ws = my_project.get_current_environment_workspace()
-
-    execute_frontend(ws, output_manager)
-    log.info("Finished Plan Command")
-=======
 def plan_command(project: Project, output_manager: OutputManager) -> None:
     ws = project.get_current_environment().get_workspace()
-    execute_frontend(ws, output_manager)
->>>>>>> 9b9408f9
+    execute_frontend(ws, output_manager)