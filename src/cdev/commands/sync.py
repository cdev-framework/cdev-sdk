--- conflicted
+++ resolved
@@ -16,15 +16,6 @@
     sync_command(disable_prompt, no_default, watch, ignore, project, output_manager)
 
 
-<<<<<<< HEAD
-def sync_command(args) -> None:
-
-    output_manager = CdevOutputManager()
-    my_project = Project.instance()
-
-    ws = my_project.get_current_environment_workspace()
-    core_sync_command(ws, output_manager, args)
-=======
 def sync_command(
     disable_prompt: bool,
     no_default: bool,
@@ -34,5 +25,4 @@
     output_manager: OutputManager,
 ) -> None:
     ws = project.get_current_environment().get_workspace()
-    core_sync_command(disable_prompt, no_default, watch, ignore, ws, output_manager)
->>>>>>> 9b9408f9
+    core_sync_command(disable_prompt, no_default, watch, ignore, ws, output_manager)