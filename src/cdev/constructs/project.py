from enum import Enum
import json
import os
from typing import Any, Dict, List, Optional, TypeVar, Tuple, Callable

from pydantic import BaseModel
from pydantic.types import DirectoryPath

from core.constructs.backend import Backend_Configuration
from core.constructs.mapper import CloudMapper
from core.constructs.components import Component
from core.constructs.types import F
from core.constructs.cloud_output import Cloud_Output
from core.constructs.settings import Settings, Settings_Info

from .environment import environment_info, Environment

_GLOBAL_PROJECT = None


class project_info(BaseModel):
    project_name: str
    environments: List[environment_info]
    backend_info: Backend_Configuration
    current_environment: Optional[str]

    def __init__(
        __pydantic_self__,
        project_name: str,
        environments: List[environment_info],
        backend_info: Backend_Configuration,
        current_environment: str = None,
    ) -> None:
        """
        Represents the data about a cdev project object:

        Parameters:
            project_name (str): Name of the project
            environments (List[environment_info]): The environments that are currently part of the project
            current_environment (str): The current environment

        """

        super().__init__(
            **{
                "project_name": project_name,
                "environments": environments,
                "backend_info": backend_info,
                "current_environment": current_environment,
            }
        )


class Project_State(str, Enum):
    UNINITIALIZED = "UNINITIALIZED"
    INITIALIZING = "INITIALIZING"
    INITIALIZED = "INITIALIZED"


def wrap_phases(phases: List[Project_State]) -> Callable[[F], F]:
    """
    Annotation that denotes when a function can be executed within the life cycle of a workspace. Throws excpetion if the workspace is not in the correct
    phase.
    """

    def inner_wrap(func: F) -> F:
        def wrapper_func(project: "Project", *func_posargs, **func_kwargs):

            current_state = project.get_state()
            if not current_state in phases:
                raise Exception(
                    f"Trying to call {func} while in project state {current_state} but need to be in {phases}"
                )

            else:

                return func(project, *func_posargs, **func_kwargs)

        return wrapper_func

    return inner_wrap


class Project:
    """
    Global class that defines the functionality for the Project object. The Project object is a global object that is created
    by Cdev to provide access to helpful API's for developers to use in their projects. The object is created and managed by
    the Cdev framework and follows a set of lifecycle rules (link to documentation).

    Developers can access the object in their projects by calling `Project.instance()`. When using the Project Object, developers
    should keep in mind the lifecycle rules around each API and how it fits into their project.

    """

    _settings: Settings

    @classmethod
    def instance(cls):
        """
        Method to retrieve the global instance of the Project object.
        """
        if not _GLOBAL_PROJECT:
            raise Exception("Currently No GLOBAL PROJECT OBJECT")

        return _GLOBAL_PROJECT

    @classmethod
    def set_global_instance(cls, project: "Project") -> None:
        """
        Method to set the global Project object. Should only be used to as defined in the lifecycle of the Cdev process. (documentation)
        """
        global _GLOBAL_PROJECT
        _GLOBAL_PROJECT = project

    @classmethod
    def remove_global_instance(cls, caller: "Project") -> None:
        """
        Method to reset the Global Project object. This should be the final cleanup step for a Cdev process.
        """
        global _GLOBAL_PROJECT

        if not _GLOBAL_PROJECT:
            raise Exception("Global Project is not set")

        if not _GLOBAL_PROJECT == caller:
            raise Exception("Only the current Project object can remove itself")

        _GLOBAL_PROJECT = None

<<<<<<< HEAD
    def set_name(self, name: str) -> None:
=======
    def set_name(self, name: str):
>>>>>>> 375fbdf0
        """
        Set the name of this Project

        Args:
            name (str): name of the Project
        """
        raise NotImplementedError

<<<<<<< HEAD
    def get_name(self) -> str:
=======
    def get_name(self):
>>>>>>> 375fbdf0
        """
        Get the name of this Project

        Returns:
            name (str)
        """
        raise NotImplementedError

    def get_state(self) -> Project_State:
        """
        Get the current lifecycle state of the Project.

        Returns:
            state (Project_State)
        """
        raise NotImplementedError

    def initialize_project(self) -> None:
        """
        Initialize the Project object so that it is ready to perform a given operation. Note that any configuration needed for the initialization
        process should be defined during the creation of the object, and set such that this function needs no input.
        """
        raise NotImplementedError

    def terminate_project(self) -> None:
        """
        Terminate the Project object as a cleanup operation after a given operation is complete. This should be the final step in the life cycle
        of an operation that need to initialize the project.
        """
        raise NotImplementedError

    def create_environment(self, environment_name: str, settings_files: List[str]) -> None:
        """
        Create a new environment for this project.
        """
        raise NotImplementedError

    def destroy_environment(self, environment_name: str) -> None:
        """
        Destroy an environment. This function should only be called when the project is in the Initialized state, so that
        any cloud resources in the environment will be destroyed.
        """
        raise NotImplementedError

    def get_all_environment_names(self) -> List[str]:
        """
        Get all the available environments in the Project.

        Returns:
            environment_names (List[str]): environments
        """
        raise NotImplementedError

    def get_current_environment_name(self) -> str:
        """
        Get the environment name that is currently active for this Project.

        Returns:
            environment_name (str)
        """
        raise NotImplementedError

    def set_current_environment(self, environment_name: str) -> None:
        """
        Change the currently active environment for this Project. This should only be called when the Project is
        in the Uninitialized state to prevent it from being called during operations that modify an environment.

        Arguments:
            environment_name (str): The environment name to switch to

        Raises:
            EnvironmentDoesNotExist
        """
        raise NotImplementedError

    def get_environment(self, environment_name: str) -> Environment:
        """
        Get the environment object for a specified environment name. Note that the environment will be in a state
        based on when this function is called within the Cdev lifecycle.

        Arguments:
            environment_name (str): The environment name to switch to

        Raises:
            EnvironmentDoesNotExist
        """
        raise NotImplementedError

    def get_current_environment(self) -> Environment:
        """
        Get the environment object for the currently active Environment. Note that the Environment will be in a state
        based on when this function is called within the Cdev lifecycle.

        Arguments:
            environment_name (str): The environment name to switch to

        Raises:
            EnvironmentDoesNotExist
        """
        raise NotImplementedError

    ############################
    ##### Settings
    ############################
    @property
    def settings(self) -> Settings:
        raise NotImplementedError

    @settings.setter
    def settings(self, value: Settings):
        raise NotImplementedError

    def get_settings_info(self, environment_name: str = None) -> Settings_Info:
        raise NotImplementedError

<<<<<<< HEAD
    def update_settings_info(self, new_value: Settings_Info, environment_name: str = None):
=======
    def update_settings_info(
        self, new_value: Settings_Info, environment_name: str = None
    ):
>>>>>>> 375fbdf0
        raise NotImplementedError

    #######################
    ##### Display Output
    #######################

    def display_output(self, tag: str, output: Cloud_Output):
        """Display the output from a Resource or Reference after a process has completed

        Args:
            tag: A key value to display with the output
            output: The Cloud Output to render
        """
        raise NotImplementedError

    def render_outputs(self) -> List[Tuple[str, Any]]:
        """Render the output associated with the Workspace

        Returns:
            List[Tuple[str, Any]]: The List of outputs with their associated tag

        """
        raise NotImplementedError

    #################
    ##### Mappers
    #################
    def add_mapper(self, mapper: CloudMapper) -> None:
        """
        Add a CloudMapper to the project. The order that the Mappers are added to the Project defines the precedence give when
        determining which CloudMapper to use.

        Note that this function should only be called during the `Project Initialization` part of the Cdev lifecycle.

        Arguments:
            mapper (CloudMapper): The mapper to add
        """
        raise NotImplementedError

    def add_mappers(self, mappers: List[CloudMapper]) -> None:
        """
        Add a List of CloudMappers to the project. The order that the Mappers are added to the Project defines the precedence
        give when determining which CloudMapper to use.

        Note that this function should only be called during the `Project Initialization` part of the Cdev lifecycle.

        Arguments:
            mappers (List[CloudMapper]): The mapper to add
        """
        raise NotImplementedError

    def get_mappers(self) -> List[CloudMapper]:
        """
        Return the List of CloudMappers for this Project.

        Note that this function should only be called during the `Project Initialized` part of the Cdev lifecycle.

        Returns:
            mappers (List[CloudMapper]): mappers for this Project
        """
        raise NotImplementedError

    def get_mapper_namespace(self) -> Dict[str, CloudMapper]:
        """
        Return the Dictionary that maps Resource ID's (ruuid) to the mapper that will be used to deploy the resource into the cloud.

        Note that this function should only be called during the `Project Initialized` part of the Cdev lifecycle.

        Returns:
            ruuid_to_mapper (Dict[str, CloudMapper]): Resource ID to CloudMapper
        """
        raise NotImplementedError

    #################
    ##### Commands
    #################
    def add_command(self, command_location: str):
        """
        Add a Command Location to the Project. The order that the Command is added to the Project defines the precedence
        give when searching for Commands. Command Locations should adhere to the defined form to ensure that they can be
        found within the Project.

        Note that this function should only be called during the `Project Initialization` part of the Cdev lifecycle.

        Arguments:
            command_location (Command): The command location to add
        """
        raise NotImplementedError

    def add_commands(self, command_locations: List[str]):
        """
        Add a List of Command Locations to the Project. The order that the Commands are added to the Project defines the precedence
        give when searching for a Command. Command Locations should adhere to the defined form to ensure that they can be
        found within the Project.

        Note that this function should only be called during the `Project Initialization` part of the Cdev lifecycle.

        Arguments:
            command_locations (Command): The command location to add
        """
        raise NotImplementedError

    def get_commands(self) -> List[str]:
        """
        Get the Command Locations for this Project.

        Note that this function should only be called during the `Project Initialized` part of the Cdev lifecycle.

        Returns:
            command_locations (List[str])
        """
        raise NotImplementedError

    #################
    ##### Components
    #################
    def add_component(self, component: Component):
        """
        Add a Component to the Project. Components are used to determine the desired state of the Project. They should represent
        a logical separation for the Resources in a project.

        Note that this function should only be called during the `Project Initialization` part of the Cdev lifecycle.

        Arguments:
            component (Component): Component to add
        """
        raise NotImplementedError

    def add_components(self, components: List[Component]):
        """
        Add a List of Components to the Project. Components are used to determine the desired state of the Project. They
        should represent a logical separation for the Resources in a project.

        Note that this function should only be called during the `Project Initialization` part of the Cdev lifecycle.

        Arguments:
            component (Component): Component to add
        """
        raise NotImplementedError

    def get_components(self) -> List[Component]:
        """
        Return the Components for this Project.

        Note that this function should only be called during the `Project Initialized` part of the Cdev lifecycle.

        Returns:
            components (List[Component])
        """
        raise NotImplementedError


def check_if_project_exists(base_directory: DirectoryPath) -> bool:
    """
    This function checks for an existing Cdev project at the given directory. A Cdev project is defined by the existence of a valid
    'cdev_project.json' file (can be loaded as project_info) at the location of <base_directory>/.cdev/.

    Arguments:
        base_directory: Directory to start search from
    """

    CDEV_FOLDER = ".cdev"
    CDEV_PROJECT_FILE = "cdev_project.json"

    if not os.path.isdir(base_directory):
        raise Exception(f"Given base directory is not a directory {base_directory}")

    if not os.path.isdir(os.path.join(base_directory, CDEV_FOLDER)):
        return False

    if not os.path.isfile(os.path.join(base_directory, CDEV_FOLDER, CDEV_PROJECT_FILE)):
        return False

    try:
        with open(
            os.path.join(base_directory, CDEV_FOLDER, CDEV_PROJECT_FILE), "r"
        ) as fh:
            project_info(**json.load(fh))

        return True

    except Exception as e:
        return False<|MERGE_RESOLUTION|>--- conflicted
+++ resolved
@@ -127,11 +127,7 @@
 
         _GLOBAL_PROJECT = None
 
-<<<<<<< HEAD
     def set_name(self, name: str) -> None:
-=======
-    def set_name(self, name: str):
->>>>>>> 375fbdf0
         """
         Set the name of this Project
 
@@ -140,11 +136,7 @@
         """
         raise NotImplementedError
 
-<<<<<<< HEAD
     def get_name(self) -> str:
-=======
-    def get_name(self):
->>>>>>> 375fbdf0
         """
         Get the name of this Project
 
@@ -260,13 +252,9 @@
     def get_settings_info(self, environment_name: str = None) -> Settings_Info:
         raise NotImplementedError
 
-<<<<<<< HEAD
-    def update_settings_info(self, new_value: Settings_Info, environment_name: str = None):
-=======
     def update_settings_info(
         self, new_value: Settings_Info, environment_name: str = None
-    ):
->>>>>>> 375fbdf0
+    ) -> None:
         raise NotImplementedError
 
     #######################
@@ -445,8 +433,6 @@
             os.path.join(base_directory, CDEV_FOLDER, CDEV_PROJECT_FILE), "r"
         ) as fh:
             project_info(**json.load(fh))
-
         return True
-
     except Exception as e:
         return False