import json
from pydantic.types import FilePath
from typing import Dict, List, Callable, Any, TypeVar, Tuple


from cdev.constructs.project import Project, Project_State, project_info, wrap_phases
from cdev.default.environment import local_environment
from core.constructs.backend import Backend, load_backend

from core.constructs.mapper import CloudMapper
from core.constructs.components import Component
from core.constructs.workspace import Workspace_State

from core.constructs.workspace import Workspace_Info
from core.constructs.settings import Settings_Info, Settings
from core.constructs.cloud_output import Cloud_Output

from core.utils import file_manager

from ..constructs.environment import environment_info, Environment

WORKSPACE_STATE_TO_PROJECT_STATE = {
    Workspace_State.UNINITIALIZED: Project_State.UNINITIALIZED,
    Workspace_State.INITIALIZING: Project_State.INITIALIZING,
    Workspace_State.INITIALIZED: Project_State.INITIALIZED,
}


class local_project(Project):
    """
    An implementation of the Project API that works for simple local development.

    Arguments:
        project_info_location (FilePath): Path the configuration json file

    """

    _instance = None

    _current_environment: Environment = None
    _project_info_location: FilePath = None

    _central_state: project_info
    _backend: Backend = None
    _project_state: Project_State = None
    _project_name: str = None

    def __new__(cls, project_info_location: FilePath):
        if cls._instance is None:
            cls._instance = super(Project, cls).__new__(cls)
            # Put any initialization here.
            cls._instance._project_info_location = project_info_location

            cls._instance._load_state()

            cls._instance.set_name(cls._instance._central_state.project_name)

            cls._instance._backend = load_backend(
                cls._instance._central_state.backend_info
            )

            # Load the backend
            cls._instance._current_environment = None

            cls._instance.set_state(Project_State.UNINITIALIZED)

            Project.set_global_instance(cls._instance)

        return cls._instance

    @classmethod
    def terminate_singleton(cls):
        cls._instance = None

    def initialize_project(self) -> None:
        self.set_state(Project_State.INITIALIZING)
        current_env = self.get_current_environment()

        if current_env:
            current_env.initialize_environment()
        self.set_state(Project_State.INITIALIZED)

    def terminate_project(self) -> None:
        Project.remove_global_instance(self)

<<<<<<< HEAD
    def set_name(self, name: str) -> None:
=======
    def set_name(self, name: str):
>>>>>>> 375fbdf0
        """
        Set the name of this Project

        Args:
            name (str): name of the Project
        """
        self._project_name = name

<<<<<<< HEAD
    def get_name(self) -> str:
=======
    def get_name(self):
>>>>>>> 375fbdf0
        """
        Get the name of this Project

        Returns:
            name (str)
        """
        return self._project_name

    def get_state(self) -> Project_State:
        return self._project_state

    def set_state(self, new_state: Project_State) -> None:
        self._project_state = new_state

    # Note that the class methods should not include doc strings so that they inherit the doc string of the
    # parent class.

    @wrap_phases([Project_State.INITIALIZED, Project_State.UNINITIALIZED])
<<<<<<< HEAD
    def create_environment(self, environment_name: str, settings_files: Dict[str,str] = None) -> None:
=======
    def create_environment(
        self, environment_name: str, settings_files: Dict[str, str] = None
    ):
>>>>>>> 375fbdf0
        self._load_state()
        resource_state_id = self._backend.create_resource_state(environment_name)

        workspace_config = {
            "backend_configuration": self._central_state.backend_info,
            "resource_state_uuid": resource_state_id,
            "initialization_module": "src.cdev_project",
        }

<<<<<<< HEAD
        settings = Settings_Info(
            base_class="core.constructs.settings.Settings"
        ) if not settings_files else Settings_Info(
            base_class="core.constructs.settings.Settings",
            user_setting_module=settings_files.get('user_setting_module'),
            secret_dir=settings_files.get('secret_dir'),
=======
        settings = (
            Settings_Info(base_class="core.constructs.settings.Settings")
            if not settings_files
            else Settings_Info(
                base_class="core.constructs.settings.Settings",
                user_setting_module=settings_files.get("user_setting_module"),
                secret_dir=settings_files.get("secret_dir"),
            )
>>>>>>> 375fbdf0
        )

        self._central_state.environments.append(
            environment_info(
                environment_name,
                Workspace_Info(
                    "core.default.workspace",
                    "local_workspace",
                    settings,
                    workspace_config,
                ),
            )
        )

        self._write_state()

    @wrap_phases([Project_State.INITIALIZED, Project_State.UNINITIALIZED])
    def destroy_environment(self, environment_name: str) -> None:
        self._load_state()

        self._central_state.environments = [
            x for x in self._central_state.environments if x.name != environment_name
        ]

        self._write_state()

    @wrap_phases([Project_State.INITIALIZED, Project_State.UNINITIALIZED])
    def get_all_environment_names(self) -> List[str]:
        self._load_state()

        return [x.name for x in self._central_state.environments]

    @wrap_phases([Project_State.INITIALIZED, Project_State.UNINITIALIZED])
    def set_current_environment(self, environment_name: str) -> None:
        self._load_state()

        if environment_name not in self.get_all_environment_names():
            raise Exception

        self._central_state.current_environment = environment_name

        self._write_state()

    def get_environment(self, environment_name: str) -> Environment:
        self._load_state()

        environment_info = next(
            x for x in self._central_state.environments if x.name == environment_name
        )

        return local_environment(environment_info)

    def get_current_environment_name(self) -> str:
        self._load_state()

        return self._central_state.current_environment

    def get_current_environment(self) -> Environment:
        self._load_state()

        if not self._central_state.current_environment:
            return None

        return self.get_environment(self._central_state.current_environment)

    def _get_environment_info(self, name: str) -> environment_info:
        self._load_state()

        lookup_dict = {x.name: x for x in self._central_state.environments}

        if not name in lookup_dict:
            raise Exception(f"No environment with name {name}")

        return lookup_dict.get(name)

    ############################
    ##### Settings
    ############################
    @property
    def settings(self) -> Settings:
        return self.get_current_environment().get_workspace().settings

    @settings.setter
    def settings(self, value: Settings):
        self.get_current_environment().get_workspace().settings = value

    def get_settings_info(self, environment_name: str = None) -> Settings_Info:
        if not environment_name:
            environment_name = self.get_current_environment_name()

        self._load_state()
<<<<<<< HEAD
        
        if environment_name not in [x.name for x in self._central_state.environments]:
            raise Exception(f"No environment named {environment_name}")

        # ANIBAL: This looks weird, can we use get_all_environment_names ?
        return [x for x in self._central_state.environments if x.name == environment_name][0].workspace_info.settings_info
    
    def update_settings_info(self, new_value: Settings_Info, environment_name: str = None) -> None:
=======

        if not environment_name in [x.name for x in self._central_state.environments]:
            raise Exception(f"No environment named {environment_name}")

        return [
            x for x in self._central_state.environments if x.name == environment_name
        ][0].workspace_info.settings_info

    def update_settings_info(
        self, new_value: Settings_Info, environment_name: str = None
    ):
>>>>>>> 375fbdf0
        if not environment_name:
            environment_name = self.get_current_environment_name()

        self._load_state()

        # Remove the old environment
        previous_environment_var = [
            x for x in self._central_state.environments if x.name == environment_name
        ][0]
        previous_environment_var.workspace_info.settings_info = new_value

        self._central_state.environments = [
            x
            for x in self._central_state.environments
            if not x.name == environment_name
        ]

        self._central_state.environments.append(previous_environment_var)

        self._write_state()

    #######################
    ##### Display Output
    #######################
    def display_output(self, tag: str, output: Cloud_Output) -> None:
        """Display the output from a Resource or Reference after a process has completed

        Args:
            tag: A key value to display with the output
            output: The Cloud Output to render
        """
        self.get_current_environment().get_workspace().display_output(tag, output)

    def render_outputs(self) -> List[Tuple[str, Any]]:
        """Render the output associated with the Workspace

        Returns:
            List[Tuple[str, Any]]: The List of outputs with their associated tag

        """
        return self.get_current_environment().get_workspace().render_outputs()

    #################
    ##### Mappers
    #################
    @wrap_phases([Workspace_State.INITIALIZING])
    def add_mapper(self, mapper: CloudMapper) -> None:
        ws = self.get_current_environment().get_workspace()
        ws.add_mapper(mapper)

    @wrap_phases([Workspace_State.INITIALIZING])
    def add_mappers(self, mappers: List[CloudMapper]) -> None:
        ws = self.get_current_environment().get_workspace()
        ws.add_mappers(mappers)

    @wrap_phases([Workspace_State.INITIALIZED])
    def get_mappers(self) -> List[CloudMapper]:
        ws = self.get_current_environment().get_workspace()
        return ws.get_mappers()

    @wrap_phases([Workspace_State.INITIALIZED])
    def get_mapper_namespace(self) -> Dict:
        ws = self.get_current_environment().get_workspace()
        return ws.get_mapper_namespace()

    #################
    ##### Commands
    #################
    @wrap_phases([Workspace_State.INITIALIZING])
    def add_command(self, command_location: str) -> None:
        ws = self.get_current_environment().get_workspace()
        ws.add_command(command_location)

    @wrap_phases([Workspace_State.INITIALIZING])
    def add_commands(self, command_locations: List[str]) -> None:
        ws = self.get_current_environment().get_workspace()
        ws.add_commands(command_locations)

    @wrap_phases([Workspace_State.INITIALIZED])
    def get_commands(self) -> List[str]:
        ws = self.get_current_environment().get_workspace()
        return ws.get_commands()

    #################
    ##### Components
    #################
    @wrap_phases([Workspace_State.INITIALIZING])
    def add_component(self, component: Component) -> None:
        ws = self.get_current_environment().get_workspace()
        ws.add_component(component)

    @wrap_phases([Workspace_State.INITIALIZING])
    def add_components(self, components: List[Component]) -> None:
        ws = self.get_current_environment().get_workspace()
        ws.add_components(components)

    @wrap_phases([Workspace_State.INITIALIZED])
    def get_components(self) -> List[Component]:
        ws = self.get_current_environment().get_workspace()
        return ws.get_components()

    def _write_state(self) -> None:
        file_manager.safe_json_write(
            self._central_state.dict(), self._project_info_location
        )

    def _load_state(self) -> project_info:
        with open(self._project_info_location, "r") as fh:
            self._central_state = project_info(**json.load(fh))<|MERGE_RESOLUTION|>--- conflicted
+++ resolved
@@ -1,6 +1,6 @@
 import json
 from pydantic.types import FilePath
-from typing import Dict, List, Callable, Any, TypeVar, Tuple
+from typing import Dict, List, Any, Tuple
 
 
 from cdev.constructs.project import Project, Project_State, project_info, wrap_phases
@@ -83,11 +83,7 @@
     def terminate_project(self) -> None:
         Project.remove_global_instance(self)
 
-<<<<<<< HEAD
     def set_name(self, name: str) -> None:
-=======
-    def set_name(self, name: str):
->>>>>>> 375fbdf0
         """
         Set the name of this Project
 
@@ -96,11 +92,7 @@
         """
         self._project_name = name
 
-<<<<<<< HEAD
     def get_name(self) -> str:
-=======
-    def get_name(self):
->>>>>>> 375fbdf0
         """
         Get the name of this Project
 
@@ -119,13 +111,9 @@
     # parent class.
 
     @wrap_phases([Project_State.INITIALIZED, Project_State.UNINITIALIZED])
-<<<<<<< HEAD
-    def create_environment(self, environment_name: str, settings_files: Dict[str,str] = None) -> None:
-=======
     def create_environment(
         self, environment_name: str, settings_files: Dict[str, str] = None
-    ):
->>>>>>> 375fbdf0
+    ) -> None:
         self._load_state()
         resource_state_id = self._backend.create_resource_state(environment_name)
 
@@ -135,14 +123,6 @@
             "initialization_module": "src.cdev_project",
         }
 
-<<<<<<< HEAD
-        settings = Settings_Info(
-            base_class="core.constructs.settings.Settings"
-        ) if not settings_files else Settings_Info(
-            base_class="core.constructs.settings.Settings",
-            user_setting_module=settings_files.get('user_setting_module'),
-            secret_dir=settings_files.get('secret_dir'),
-=======
         settings = (
             Settings_Info(base_class="core.constructs.settings.Settings")
             if not settings_files
@@ -151,7 +131,6 @@
                 user_setting_module=settings_files.get("user_setting_module"),
                 secret_dir=settings_files.get("secret_dir"),
             )
->>>>>>> 375fbdf0
         )
 
         self._central_state.environments.append(
@@ -239,32 +218,23 @@
         self.get_current_environment().get_workspace().settings = value
 
     def get_settings_info(self, environment_name: str = None) -> Settings_Info:
+
         if not environment_name:
             environment_name = self.get_current_environment_name()
 
         self._load_state()
-<<<<<<< HEAD
-        
+
         if environment_name not in [x.name for x in self._central_state.environments]:
             raise Exception(f"No environment named {environment_name}")
 
-        # ANIBAL: This looks weird, can we use get_all_environment_names ?
-        return [x for x in self._central_state.environments if x.name == environment_name][0].workspace_info.settings_info
-    
-    def update_settings_info(self, new_value: Settings_Info, environment_name: str = None) -> None:
-=======
-
-        if not environment_name in [x.name for x in self._central_state.environments]:
-            raise Exception(f"No environment named {environment_name}")
-
+        # ANIBAL: This looks weird
         return [
             x for x in self._central_state.environments if x.name == environment_name
         ][0].workspace_info.settings_info
 
     def update_settings_info(
         self, new_value: Settings_Info, environment_name: str = None
-    ):
->>>>>>> 375fbdf0
+    ) -> None:
         if not environment_name:
             environment_name = self.get_current_environment_name()
 
