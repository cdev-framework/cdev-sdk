--- conflicted
+++ resolved
@@ -1,8 +1,5 @@
 import argparse
-<<<<<<< HEAD
 import json
-=======
->>>>>>> 494c005d
 import logging
 import os
 import traceback
@@ -11,23 +8,14 @@
 from pydantic import FilePath
 
 from ..commands import (
-<<<<<<< HEAD
-=======
     cloud_output,
+    environment,
+    plan,
     deploy,
     destroy,
->>>>>>> 494c005d
-    environment,
-    initializer,
-    local_development,
-    plan,
-<<<<<<< HEAD
-    deploy,
     project_initializer,
-=======
->>>>>>> 494c005d
     run,
-    sync
+    sync,
 )
 
 from cdev.constructs.project import CDEV_PROJECT_FILE, CDEV_FOLDER
@@ -193,18 +181,9 @@
         "default": wrap_load_and_initialize_project(plan.plan_command_cli),
     },
     {
-        "name": "develop",
-        "help": "Open an interactive development environment",
-        "default": wrap_load_and_initialize_project(
-            local_development.develop_command_cli
-        ),
-        "args": [
-            {
-                "dest": "--complex",
-                "help": "run a simple follower instead of full development environment",
-                "action": "store_true",
-            }
-        ],
+        "name": "deploy",
+        "help": "Deploy a set of changes",
+        "default": wrap_load_and_initialize_project(deploy.deploy_command_cli),
     },
     {
         "name": "destroy",
@@ -231,11 +210,6 @@
         ],
     },
     {
-        "name": "deploy",
-        "help": "Deploy a set of changes",
-        "default": wrap_load_and_initialize_project(deploy.deploy_command_cli),
-    },
-    {
         "name": "run",
         "help": "This command is used to run user defined and resource functions.",
         "default": wrap_load_and_initialize_project(run.run_command_cli),
@@ -272,6 +246,7 @@
         ],
     },
 ]
+
 
 def subcommand_function_wrapper(name, func):
     # This wraps a function so that is can be used for subcommands by basing the subcommand as the first arg to the function
