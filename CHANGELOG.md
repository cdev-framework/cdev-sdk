# Changelog
All notable changes to this project will be documented in this file.

The format is based on [Keep a Changelog](https://keepachangelog.com/en/1.0.0/),
and this project adheres to [Semantic Versioning](https://semver.org/spec/v2.0.0.html).
All releases will correspond to releases on [PyPI](https://pypi.org/project/cdev/).
All release will have a corresponding git tag.

## [Unreleased]
### Added
- Add support for Serverless Function Resource to preserve original callable object
- Add `pre-commit` to the code base to be used for styling
- Add `tox` to help with testing multiple `python` versions
- Add CONTRIBUTING.md
- Add type hint to functions
<<<<<<< HEAD
- Updated imports to be absolute when possible
- Added function to parse qualified resources into its parts
- Added support for lambda functions to update the handler
- Added sync to watch for filesystem changes

=======
- Update imports to be absolute when possible
- Add function to parse qualified resources into its parts
- Add support for lambda functions to update the handler
- Add user input for setting artifact bucket when creating a new project
- Added query, tail and limit args to logging function

### Fixed
- Fixed issues with a bucket when it is not empty and we need to delete it
>>>>>>> eb95a1a6

## [0.0.8] - 2022-04-05
### Added
- Add Twilio quick start template

## [0.0.7] - 2022-03-29
## Added
- Add `sync` command for static sites
- Add template project for power tools library
- Add support for api routes to return different types than 'application/json'

## Changed
- Fix bug with syncing index and error documents for static sites
- Fix bug with deduplicating more than two of the same resource.
- Fix bug with not parsing type annotations in function definitions

## [0.0.6] - 2022-03-14
## Added
- Added 'relationaldb.shell' command to open interactive session with a db
- Add flag to output command to only print the value

## Changed
- Fix bug with third party project's that have no top_level.txt and have a '-' in the name
- Fix bug with returned package names from relative imported files
- Fix bug with naming of key for relationdb output cluster_arn value
- Fix bug with db shell command looking up wrong key from output


## [0.0.5] - 2022-03-09
### Added
- Updated Manifest to include core/utils/fs_manager/standard_library_names/*


## [0.0.4] - 2022-03-09
### Added
- Support for parsing functions with annotations
- Support for adding JWT authorizers with the API Gateway
- Support for changing a Project's base settings class
- Slack Bot template project### Added
- Support for parsing functions with annotations
- Support for adding JWT authorizers with the API Gateway
- Support for changing a Project's base settings class
- Slack Bot template project

### Changed
- Make Layer and Serverless Function artifacts use workspace relative paths
- Deduplicate resources generated from the `finder` package


## [0.0.3] - 2022-02-18
### Added
- Create 'MANIFEST.in' to include 'cdev/template-projects/' and exclude '\_\_pycache\_\_'
- Add 'MANIFEST.in' to the final package
- Added this Change Log


## [0.0.2] - 2022-02-18
### Added
- Create project on PyPI<|MERGE_RESOLUTION|>--- conflicted
+++ resolved
@@ -13,22 +13,15 @@
 - Add `tox` to help with testing multiple `python` versions
 - Add CONTRIBUTING.md
 - Add type hint to functions
-<<<<<<< HEAD
-- Updated imports to be absolute when possible
-- Added function to parse qualified resources into its parts
-- Added support for lambda functions to update the handler
-- Added sync to watch for filesystem changes
-
-=======
 - Update imports to be absolute when possible
 - Add function to parse qualified resources into its parts
 - Add support for lambda functions to update the handler
 - Add user input for setting artifact bucket when creating a new project
-- Added query, tail and limit args to logging function
+- Add query, tail and limit args to logging function
+- Add sync to watch for filesystem changes
 
 ### Fixed
 - Fixed issues with a bucket when it is not empty and we need to delete it
->>>>>>> eb95a1a6
 
 ## [0.0.8] - 2022-04-05
 ### Added
