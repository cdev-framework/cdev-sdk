# Changelog
All notable changes to this project will be documented in this file.

The format is based on [Keep a Changelog](https://keepachangelog.com/en/1.0.0/),
and this project adheres to [Semantic Versioning](https://semver.org/spec/v2.0.0.html).
All releases will correspond to releases on [PyPI](https://pypi.org/project/cdev/).
All release will have a corresponding git tag.

## [Unreleased]
### Added
- Add support for Serverless Function Resource to preserve original callable object
- Add `pre-commit` to the code base to be used for styling
- Add `tox` to help with testing multiple `python` versions
- Add CONTRIBUTING.md
- Add type hint to functions
- Update imports to be absolute when possible
- Add function to parse qualified resources into its parts
- Add support for lambda functions to update the handler
- Add option to set your memory, storage and timeout on serverless functions
- Add user input for setting artifact bucket when creating a new project
- Add query, tail and limit args to logging function
<<<<<<< HEAD
=======
- Add sync to watch for filesystem changes
>>>>>>> 494c005d

### Fixed
- Fix issues with a bucket when it is not empty and we need to delete it
- Refactor automated packaging system

## [0.0.8] - 2022-04-05
### Added
- Add Twilio quick start template

## [0.0.7] - 2022-03-29
## Added
- Add `sync` command for static sites
- Add template project for power tools library
- Add support for api routes to return different types than 'application/json'

## Changed
- Fix bug with syncing index and error documents for static sites
- Fix bug with deduplicating more than two of the same resource.
- Fix bug with not parsing type annotations in function definitions

## [0.0.6] - 2022-03-14
## Added
- Added 'relationaldb.shell' command to open interactive session with a db
- Add flag to output command to only print the value

## Changed
- Fix bug with third party project's that have no top_level.txt and have a '-' in the name
- Fix bug with returned package names from relative imported files
- Fix bug with naming of key for relationdb output cluster_arn value
- Fix bug with db shell command looking up wrong key from output


## [0.0.5] - 2022-03-09
### Added
- Updated Manifest to include core/utils/fs_manager/standard_library_names/*


## [0.0.4] - 2022-03-09
### Added
- Support for parsing functions with annotations
- Support for adding JWT authorizers with the API Gateway
- Support for changing a Project's base settings class
- Slack Bot template project### Added
- Support for parsing functions with annotations
- Support for adding JWT authorizers with the API Gateway
- Support for changing a Project's base settings class
- Slack Bot template project

### Changed
- Make Layer and Serverless Function artifacts use workspace relative paths
- Deduplicate resources generated from the `finder` package


## [0.0.3] - 2022-02-18
### Added
- Create 'MANIFEST.in' to include 'cdev/template-projects/' and exclude '\_\_pycache\_\_'
- Add 'MANIFEST.in' to the final package
- Added this Change Log


## [0.0.2] - 2022-02-18
### Added
- Create project on PyPI<|MERGE_RESOLUTION|>--- conflicted
+++ resolved
@@ -19,10 +19,8 @@
 - Add option to set your memory, storage and timeout on serverless functions
 - Add user input for setting artifact bucket when creating a new project
 - Add query, tail and limit args to logging function
-<<<<<<< HEAD
-=======
 - Add sync to watch for filesystem changes
->>>>>>> 494c005d
+
 
 ### Fixed
 - Fix issues with a bucket when it is not empty and we need to delete it
